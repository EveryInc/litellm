{
    "gpt-4": {
        "max_tokens": 4096, 
        "max_input_tokens": 8192,
        "max_output_tokens": 4096, 
        "input_cost_per_token": 0.00003,
        "output_cost_per_token": 0.00006,
        "litellm_provider": "openai",
        "mode": "chat",
        "supports_function_calling": true
    },
    "gpt-4o": {
        "max_tokens": 4096,
        "max_input_tokens": 128000,
        "max_output_tokens": 4096,
        "input_cost_per_token": 0.000005,
        "output_cost_per_token": 0.000015,
        "litellm_provider": "openai",
        "mode": "chat",
        "supports_function_calling": true,
        "supports_parallel_function_calling": true,
        "supports_vision": true
    },
    "gpt-4o-2024-05-13": {
        "max_tokens": 4096,
        "max_input_tokens": 128000,
        "max_output_tokens": 4096,
        "input_cost_per_token": 0.000005,
        "output_cost_per_token": 0.000015,
        "litellm_provider": "openai",
        "mode": "chat",
        "supports_function_calling": true,
        "supports_parallel_function_calling": true,
        "supports_vision": true
    },
    "gpt-4-turbo-preview": {
        "max_tokens": 4096,
        "max_input_tokens": 128000,
        "max_output_tokens": 4096,
        "input_cost_per_token": 0.00001,
        "output_cost_per_token": 0.00003,
        "litellm_provider": "openai",
        "mode": "chat",
        "supports_function_calling": true,
        "supports_parallel_function_calling": true
    },
    "gpt-4-0314": {
        "max_tokens": 4096,
        "max_input_tokens": 8192,
        "max_output_tokens": 4096,
        "input_cost_per_token": 0.00003,
        "output_cost_per_token": 0.00006,
        "litellm_provider": "openai",
        "mode": "chat"
    },
    "gpt-4-0613": {
        "max_tokens": 4096,
        "max_input_tokens": 8192,
        "max_output_tokens": 4096,
        "input_cost_per_token": 0.00003,
        "output_cost_per_token": 0.00006,
        "litellm_provider": "openai",
        "mode": "chat",
        "supports_function_calling": true
    },
    "gpt-4-32k": {
        "max_tokens": 4096,
        "max_input_tokens": 32768,
        "max_output_tokens": 4096,
        "input_cost_per_token": 0.00006,
        "output_cost_per_token": 0.00012,
        "litellm_provider": "openai",
        "mode": "chat"
    },
    "gpt-4-32k-0314": {
        "max_tokens": 4096,
        "max_input_tokens": 32768,
        "max_output_tokens": 4096,
        "input_cost_per_token": 0.00006,
        "output_cost_per_token": 0.00012,
        "litellm_provider": "openai",
        "mode": "chat"
    },
    "gpt-4-32k-0613": {
        "max_tokens": 4096,
        "max_input_tokens": 32768,
        "max_output_tokens": 4096,
        "input_cost_per_token": 0.00006,
        "output_cost_per_token": 0.00012,
        "litellm_provider": "openai",
        "mode": "chat"
    },
    "gpt-4-turbo": {
        "max_tokens": 4096,
        "max_input_tokens": 128000,
        "max_output_tokens": 4096,
        "input_cost_per_token": 0.00001,
        "output_cost_per_token": 0.00003,
        "litellm_provider": "openai",
        "mode": "chat",
        "supports_function_calling": true,
        "supports_parallel_function_calling": true,
        "supports_vision": true
    },
    "gpt-4-turbo-2024-04-09": {
        "max_tokens": 4096,
        "max_input_tokens": 128000,
        "max_output_tokens": 4096,
        "input_cost_per_token": 0.00001,
        "output_cost_per_token": 0.00003,
        "litellm_provider": "openai",
        "mode": "chat",
        "supports_function_calling": true,
        "supports_parallel_function_calling": true,
        "supports_vision": true
    },
    "gpt-4-1106-preview": {
        "max_tokens": 4096,
        "max_input_tokens": 128000,
        "max_output_tokens": 4096,
        "input_cost_per_token": 0.00001,
        "output_cost_per_token": 0.00003,
        "litellm_provider": "openai",
        "mode": "chat",
        "supports_function_calling": true,
        "supports_parallel_function_calling": true
    },
    "gpt-4-0125-preview": {
        "max_tokens": 4096,
        "max_input_tokens": 128000,
        "max_output_tokens": 4096,
        "input_cost_per_token": 0.00001,
        "output_cost_per_token": 0.00003,
        "litellm_provider": "openai",
        "mode": "chat",
        "supports_function_calling": true,
        "supports_parallel_function_calling": true
    },
    "gpt-4-vision-preview": {
        "max_tokens": 4096,
        "max_input_tokens": 128000,
        "max_output_tokens": 4096,
        "input_cost_per_token": 0.00001,
        "output_cost_per_token": 0.00003,
        "litellm_provider": "openai",
        "mode": "chat",
        "supports_vision": true
    },
    "gpt-4-1106-vision-preview": {
        "max_tokens": 4096,
        "max_input_tokens": 128000,
        "max_output_tokens": 4096,
        "input_cost_per_token": 0.00001,
        "output_cost_per_token": 0.00003,
        "litellm_provider": "openai",
        "mode": "chat",
        "supports_vision": true
    },
    "gpt-3.5-turbo": {
        "max_tokens": 4097,
        "max_input_tokens": 16385,
        "max_output_tokens": 4096,
        "input_cost_per_token": 0.0000015,
        "output_cost_per_token": 0.000002,
        "litellm_provider": "openai",
        "mode": "chat",
        "supports_function_calling": true
    },
    "gpt-3.5-turbo-0301": {
        "max_tokens": 4097,
        "max_input_tokens": 4097,
        "max_output_tokens": 4096,
        "input_cost_per_token": 0.0000015,
        "output_cost_per_token": 0.000002,
        "litellm_provider": "openai",
        "mode": "chat"
    },
    "gpt-3.5-turbo-0613": {
        "max_tokens": 4097,
        "max_input_tokens": 4097,
        "max_output_tokens": 4096,
        "input_cost_per_token": 0.0000015,
        "output_cost_per_token": 0.000002,
        "litellm_provider": "openai",
        "mode": "chat",
        "supports_function_calling": true
    },
    "gpt-3.5-turbo-1106": {
        "max_tokens": 16385,
        "max_input_tokens": 16385,
        "max_output_tokens": 4096,
        "input_cost_per_token": 0.0000010,
        "output_cost_per_token": 0.0000020,
        "litellm_provider": "openai",
        "mode": "chat",
        "supports_function_calling": true,
        "supports_parallel_function_calling": true
    },
    "gpt-3.5-turbo-0125": {
        "max_tokens": 16385,
        "max_input_tokens": 16385,
        "max_output_tokens": 4096,
        "input_cost_per_token": 0.0000005,
        "output_cost_per_token": 0.0000015,
        "litellm_provider": "openai",
        "mode": "chat",
        "supports_function_calling": true,
        "supports_parallel_function_calling": true
    },
    "gpt-3.5-turbo-16k": {
        "max_tokens": 16385,
        "max_input_tokens": 16385,
        "max_output_tokens": 4096,
        "input_cost_per_token": 0.000003,
        "output_cost_per_token": 0.000004,
        "litellm_provider": "openai",
        "mode": "chat"
    },
    "gpt-3.5-turbo-16k-0613": {
        "max_tokens": 16385,
        "max_input_tokens": 16385,
        "max_output_tokens": 4096,
        "input_cost_per_token": 0.000003,
        "output_cost_per_token": 0.000004,
        "litellm_provider": "openai",
        "mode": "chat"
    },
    "ft:gpt-3.5-turbo": {
        "max_tokens": 4097,
        "max_input_tokens": 4097,
        "max_output_tokens": 4096,
        "input_cost_per_token": 0.000003,
        "output_cost_per_token": 0.000006,
        "litellm_provider": "openai",
        "mode": "chat"
    },
    "ft:gpt-4-0613": {
        "max_tokens": 4096,
        "max_input_tokens": 8192,
        "max_output_tokens": 4096,
        "input_cost_per_token": 0.00003,
        "output_cost_per_token": 0.00006,
        "litellm_provider": "openai",
        "mode": "chat",
        "supports_function_calling": true,
        "source": "OpenAI needs to add pricing for this ft model, will be updated when added by OpenAI. Defaulting to base model pricing"
    },
    "ft:gpt-4o-2024-05-13": {
        "max_tokens": 4096,
        "max_input_tokens": 128000,
        "max_output_tokens": 4096,
        "input_cost_per_token": 0.000005,
        "output_cost_per_token": 0.000015,
        "litellm_provider": "openai",
        "mode": "chat",
        "supports_function_calling": true,
        "supports_parallel_function_calling": true,
        "supports_vision": true,
        "source": "OpenAI needs to add pricing for this ft model, will be updated when added by OpenAI. Defaulting to base model pricing"
    },
    "ft:davinci-002": {
        "max_tokens": 16384,
        "max_input_tokens": 16384,
        "max_output_tokens": 4096,
        "input_cost_per_token": 0.000002,
        "output_cost_per_token": 0.000002,
        "litellm_provider": "text-completion-openai",
        "mode": "completion"
    },
    "ft:babbage-002": {
        "max_tokens": 16384,
        "max_input_tokens": 16384,
        "max_output_tokens": 4096,
        "input_cost_per_token": 0.0000004,
        "output_cost_per_token": 0.0000004,
        "litellm_provider": "text-completion-openai",
        "mode": "completion"
    },
    "text-embedding-3-large": {
        "max_tokens": 8191,
        "max_input_tokens": 8191,
        "output_vector_size": 3072,
        "input_cost_per_token": 0.00000013,
        "output_cost_per_token": 0.000000,
        "litellm_provider": "openai",
        "mode": "embedding"
    },
    "text-embedding-3-small": {
        "max_tokens": 8191,
        "max_input_tokens": 8191,
        "output_vector_size": 1536, 
        "input_cost_per_token": 0.00000002,
        "output_cost_per_token": 0.000000,
        "litellm_provider": "openai",
        "mode": "embedding"
    },
    "text-embedding-ada-002": {
        "max_tokens": 8191,
        "max_input_tokens": 8191,
        "output_vector_size": 1536, 
        "input_cost_per_token": 0.0000001,
        "output_cost_per_token": 0.000000,
        "litellm_provider": "openai",
        "mode": "embedding"
    },
    "text-embedding-ada-002-v2": {
        "max_tokens": 8191,
        "max_input_tokens": 8191,
        "input_cost_per_token": 0.0000001,
        "output_cost_per_token": 0.000000,
        "litellm_provider": "openai",
        "mode": "embedding"
    },
    "text-moderation-stable": {
        "max_tokens": 32768,
        "max_input_tokens": 32768,
        "max_output_tokens": 0,
        "input_cost_per_token": 0.000000,
        "output_cost_per_token": 0.000000,
        "litellm_provider": "openai",
        "mode": "moderations"
    },
    "text-moderation-007": {
        "max_tokens": 32768,
        "max_input_tokens": 32768,
        "max_output_tokens": 0,
        "input_cost_per_token": 0.000000,
        "output_cost_per_token": 0.000000,
        "litellm_provider": "openai",
        "mode": "moderations"
    },
    "text-moderation-latest": {
        "max_tokens": 32768,
        "max_input_tokens": 32768,
        "max_output_tokens": 0,
        "input_cost_per_token": 0.000000,
        "output_cost_per_token": 0.000000,
        "litellm_provider": "openai",
        "mode": "moderations"
    },
    "256-x-256/dall-e-2": {
        "mode": "image_generation",
        "input_cost_per_pixel": 0.00000024414,
        "output_cost_per_pixel": 0.0,
        "litellm_provider": "openai"
    },
    "512-x-512/dall-e-2": {
        "mode": "image_generation",
        "input_cost_per_pixel": 0.0000000686,
        "output_cost_per_pixel": 0.0,
        "litellm_provider": "openai"
    },
    "1024-x-1024/dall-e-2": {
        "mode": "image_generation",
        "input_cost_per_pixel": 0.000000019,
        "output_cost_per_pixel": 0.0,
        "litellm_provider": "openai"
    },
    "hd/1024-x-1792/dall-e-3": {
        "mode": "image_generation",
        "input_cost_per_pixel": 0.00000006539,
        "output_cost_per_pixel": 0.0,
        "litellm_provider": "openai"
    },
    "hd/1792-x-1024/dall-e-3": {
        "mode": "image_generation",
        "input_cost_per_pixel": 0.00000006539,
        "output_cost_per_pixel": 0.0,
        "litellm_provider": "openai"
    },
    "hd/1024-x-1024/dall-e-3": {
        "mode": "image_generation",
        "input_cost_per_pixel": 0.00000007629,
        "output_cost_per_pixel": 0.0,
        "litellm_provider": "openai"
    },
    "standard/1024-x-1792/dall-e-3": {
        "mode": "image_generation",
        "input_cost_per_pixel": 0.00000004359,
        "output_cost_per_pixel": 0.0,
        "litellm_provider": "openai"
    },
    "standard/1792-x-1024/dall-e-3": {
        "mode": "image_generation",
        "input_cost_per_pixel": 0.00000004359,
        "output_cost_per_pixel": 0.0,
        "litellm_provider": "openai"
    },
    "standard/1024-x-1024/dall-e-3": {
        "mode": "image_generation",
        "input_cost_per_pixel": 0.0000000381469,
        "output_cost_per_pixel": 0.0,
        "litellm_provider": "openai"
    },
    "whisper-1": {
        "mode": "audio_transcription",
        "input_cost_per_second": 0,
        "output_cost_per_second": 0.0001, 
        "litellm_provider": "openai"
<<<<<<< HEAD
    },
=======
    }, 
>>>>>>> 2452753e
    "tts-1": {
        "mode": "audio_speech", 
        "input_cost_per_character": 0.000015,
        "litellm_provider": "openai"
    },
    "tts-1-hd": {
        "mode": "audio_speech", 
        "input_cost_per_character": 0.000030,
        "litellm_provider": "openai"
    },
    "azure/tts-1": {
        "mode": "audio_speech", 
        "input_cost_per_character": 0.000015,
        "litellm_provider": "azure"
    },
    "azure/tts-1-hd": {
        "mode": "audio_speech", 
        "input_cost_per_character": 0.000030,
        "litellm_provider": "azure"
    },
    "azure/whisper-1": {
        "mode": "audio_transcription",
        "input_cost_per_second": 0, 
        "output_cost_per_second": 0.0001, 
        "litellm_provider": "azure"
    },
    "azure/gpt-4o": {
        "max_tokens": 4096,
        "max_input_tokens": 128000,
        "max_output_tokens": 4096,
        "input_cost_per_token": 0.000005,
        "output_cost_per_token": 0.000015,
        "litellm_provider": "azure",
        "mode": "chat",
        "supports_function_calling": true,
        "supports_parallel_function_calling": true,
        "supports_vision": true
    },
    "azure/gpt-4-turbo-2024-04-09": {
        "max_tokens": 4096,
        "max_input_tokens": 128000,
        "max_output_tokens": 4096,
        "input_cost_per_token": 0.00001,
        "output_cost_per_token": 0.00003,
        "litellm_provider": "azure",
        "mode": "chat",
        "supports_function_calling": true,
        "supports_parallel_function_calling": true,
        "supports_vision": true
    },
    "azure/gpt-4-0125-preview": {
        "max_tokens": 4096,
        "max_input_tokens": 128000,
        "max_output_tokens": 4096,
        "input_cost_per_token": 0.00001,
        "output_cost_per_token": 0.00003,
        "litellm_provider": "azure",
        "mode": "chat",
        "supports_function_calling": true,
        "supports_parallel_function_calling": true
    },
    "azure/gpt-4-1106-preview": {
        "max_tokens": 4096,
        "max_input_tokens": 128000,
        "max_output_tokens": 4096,
        "input_cost_per_token": 0.00001,
        "output_cost_per_token": 0.00003,
        "litellm_provider": "azure",
        "mode": "chat",
        "supports_function_calling": true,
        "supports_parallel_function_calling": true
    },
    "azure/gpt-4-0613": {
        "max_tokens": 4096,
        "max_input_tokens": 8192,
        "max_output_tokens": 4096,
        "input_cost_per_token": 0.00003,
        "output_cost_per_token": 0.00006,
        "litellm_provider": "azure",
        "mode": "chat",
        "supports_function_calling": true
    },
    "azure/gpt-4-32k-0613": {
        "max_tokens": 4096,
        "max_input_tokens": 32768,
        "max_output_tokens": 4096,
        "input_cost_per_token": 0.00006,
        "output_cost_per_token": 0.00012,
        "litellm_provider": "azure",
        "mode": "chat"
    },
    "azure/gpt-4-32k": {
        "max_tokens": 4096,
        "max_input_tokens": 32768,
        "max_output_tokens": 4096,
        "input_cost_per_token": 0.00006,
        "output_cost_per_token": 0.00012,
        "litellm_provider": "azure",
        "mode": "chat"
    },
    "azure/gpt-4": {
        "max_tokens": 4096,
        "max_input_tokens": 8192,
        "max_output_tokens": 4096,
        "input_cost_per_token": 0.00003,
        "output_cost_per_token": 0.00006,
        "litellm_provider": "azure",
        "mode": "chat",
        "supports_function_calling": true
    },
    "azure/gpt-4-turbo": {
        "max_tokens": 4096,
        "max_input_tokens": 128000,
        "max_output_tokens": 4096,
        "input_cost_per_token": 0.00001,
        "output_cost_per_token": 0.00003,
        "litellm_provider": "azure", 
        "mode": "chat",
        "supports_function_calling": true,
        "supports_parallel_function_calling": true
    },
    "azure/gpt-4-turbo-vision-preview": {
        "max_tokens": 4096,
        "max_input_tokens": 128000,
        "max_output_tokens": 4096,
        "input_cost_per_token": 0.00001,
        "output_cost_per_token": 0.00003,
        "litellm_provider": "azure", 
        "mode": "chat",
        "supports_vision": true
    },
    "azure/gpt-35-turbo-16k-0613": {
        "max_tokens": 4096,
        "max_input_tokens": 16385,
        "max_output_tokens": 4096,
        "input_cost_per_token": 0.000003,
        "output_cost_per_token": 0.000004,
        "litellm_provider": "azure",
        "mode": "chat",
        "supports_function_calling": true
    },
    "azure/gpt-35-turbo-1106": {
        "max_tokens": 4096,
        "max_input_tokens": 16384,
        "max_output_tokens": 4096,
        "input_cost_per_token": 0.000001,
        "output_cost_per_token": 0.000002,
        "litellm_provider": "azure",
        "mode": "chat",
        "supports_function_calling": true,
        "supports_parallel_function_calling": true
    },
    "azure/gpt-35-turbo-0125": {
        "max_tokens": 4096,
        "max_input_tokens": 16384,
        "max_output_tokens": 4096,
        "input_cost_per_token": 0.0000005,
        "output_cost_per_token": 0.0000015,
        "litellm_provider": "azure",
        "mode": "chat",
        "supports_function_calling": true,
        "supports_parallel_function_calling": true
    },
    "azure/gpt-35-turbo-16k": {
        "max_tokens": 4096,
        "max_input_tokens": 16385,
        "max_output_tokens": 4096,
        "input_cost_per_token": 0.000003,
        "output_cost_per_token": 0.000004,
        "litellm_provider": "azure",
        "mode": "chat"
    },
    "azure/gpt-35-turbo": {
        "max_tokens": 4096,
        "max_input_tokens": 4097,
        "max_output_tokens": 4096,
        "input_cost_per_token": 0.0000005,
        "output_cost_per_token": 0.0000015,
        "litellm_provider": "azure",
        "mode": "chat",
        "supports_function_calling": true
    },
    "azure/gpt-3.5-turbo-instruct-0914": {
        "max_tokens": 4097,
        "max_input_tokens": 4097,
        "input_cost_per_token": 0.0000015,
        "output_cost_per_token": 0.000002,
        "litellm_provider": "text-completion-openai",
        "mode": "completion"
    },
    "azure/gpt-35-turbo-instruct": {
        "max_tokens": 4097,
        "max_input_tokens": 4097,
        "input_cost_per_token": 0.0000015,
        "output_cost_per_token": 0.000002,
        "litellm_provider": "text-completion-openai",
        "mode": "completion"
    },
    "azure/mistral-large-latest": {
        "max_tokens": 32000,
        "max_input_tokens": 32000,
        "input_cost_per_token": 0.000008,
        "output_cost_per_token": 0.000024,
        "litellm_provider": "azure",
        "mode": "chat",
        "supports_function_calling": true
    },
    "azure/mistral-large-2402": {
        "max_tokens": 32000,
        "max_input_tokens": 32000,
        "input_cost_per_token": 0.000008,
        "output_cost_per_token": 0.000024,
        "litellm_provider": "azure",
        "mode": "chat",
        "supports_function_calling": true
    },
    "azure/command-r-plus": {
        "max_tokens": 4096, 
        "max_input_tokens": 128000,
        "max_output_tokens": 4096,
        "input_cost_per_token": 0.000003,
        "output_cost_per_token": 0.000015,
        "litellm_provider": "azure",
        "mode": "chat",
        "supports_function_calling": true
    },
    "azure/ada": {
        "max_tokens": 8191,
        "max_input_tokens": 8191,
        "input_cost_per_token": 0.0000001,
        "output_cost_per_token": 0.000000,
        "litellm_provider": "azure",
        "mode": "embedding"
    },
    "azure/text-embedding-ada-002": {
        "max_tokens": 8191,
        "max_input_tokens": 8191,
        "input_cost_per_token": 0.0000001,
        "output_cost_per_token": 0.000000,
        "litellm_provider": "azure",
        "mode": "embedding"
    },
    "azure/text-embedding-3-large": {
        "max_tokens": 8191,
        "max_input_tokens": 8191,
        "input_cost_per_token": 0.00000013,
        "output_cost_per_token": 0.000000,
        "litellm_provider": "azure",
        "mode": "embedding"
    },
    "azure/text-embedding-3-small": {
        "max_tokens": 8191,
        "max_input_tokens": 8191,
        "input_cost_per_token": 0.00000002,
        "output_cost_per_token": 0.000000,
        "litellm_provider": "azure",
        "mode": "embedding"
    },    
    "azure/standard/1024-x-1024/dall-e-3": {
        "input_cost_per_pixel": 0.0000000381469,
        "output_cost_per_token": 0.0,
        "litellm_provider": "azure", 
        "mode": "image_generation"
    },
    "azure/hd/1024-x-1024/dall-e-3": {
        "input_cost_per_pixel": 0.00000007629,
        "output_cost_per_token": 0.0,
        "litellm_provider": "azure", 
        "mode": "image_generation"
    },
    "azure/standard/1024-x-1792/dall-e-3": {
        "input_cost_per_pixel": 0.00000004359,
        "output_cost_per_token": 0.0,
        "litellm_provider": "azure", 
        "mode": "image_generation"
    },
    "azure/standard/1792-x-1024/dall-e-3": {
        "input_cost_per_pixel": 0.00000004359,
        "output_cost_per_token": 0.0,
        "litellm_provider": "azure", 
        "mode": "image_generation"
    },
    "azure/hd/1024-x-1792/dall-e-3": {
        "input_cost_per_pixel": 0.00000006539,
        "output_cost_per_token": 0.0,
        "litellm_provider": "azure", 
        "mode": "image_generation"
    },
    "azure/hd/1792-x-1024/dall-e-3": {
        "input_cost_per_pixel": 0.00000006539,
        "output_cost_per_token": 0.0,
        "litellm_provider": "azure", 
        "mode": "image_generation"
    },
    "azure/standard/1024-x-1024/dall-e-2": {
        "input_cost_per_pixel": 0.0,
        "output_cost_per_token": 0.0,
        "litellm_provider": "azure", 
        "mode": "image_generation"
    },
    "babbage-002": {
        "max_tokens": 16384,
        "max_input_tokens": 16384,
        "max_output_tokens": 4096,
        "input_cost_per_token": 0.0000004,
        "output_cost_per_token": 0.0000004,
        "litellm_provider": "text-completion-openai",
        "mode": "completion"
    },
    "davinci-002": {
        "max_tokens": 16384,
        "max_input_tokens": 16384,
        "max_output_tokens": 4096,
        "input_cost_per_token": 0.000002,
        "output_cost_per_token": 0.000002,
        "litellm_provider": "text-completion-openai",
        "mode": "completion"
    },    
    "gpt-3.5-turbo-instruct": {
        "max_tokens": 4096,
        "max_input_tokens": 8192,
        "max_output_tokens": 4096,
        "input_cost_per_token": 0.0000015,
        "output_cost_per_token": 0.000002,
        "litellm_provider": "text-completion-openai",
        "mode": "completion"
    },
    "gpt-3.5-turbo-instruct-0914": {
        "max_tokens": 4097,
        "max_input_tokens": 8192,
        "max_output_tokens": 4097,
        "input_cost_per_token": 0.0000015,
        "output_cost_per_token": 0.000002,
        "litellm_provider": "text-completion-openai",
        "mode": "completion"

    },
    "claude-instant-1": {
        "max_tokens": 8191,
        "max_input_tokens": 100000,
        "max_output_tokens": 8191,
        "input_cost_per_token": 0.00000163,
        "output_cost_per_token": 0.00000551,
        "litellm_provider": "anthropic",
        "mode": "chat"
    },
    "mistral/mistral-tiny": {
        "max_tokens": 8191,
        "max_input_tokens": 32000,
        "max_output_tokens": 8191,
        "input_cost_per_token": 0.00000025,
        "output_cost_per_token": 0.00000025,
        "litellm_provider": "mistral",
        "mode": "chat"
    },
    "mistral/mistral-small": {
        "max_tokens": 8191,
        "max_input_tokens": 32000,
        "max_output_tokens": 8191,
        "input_cost_per_token": 0.000001,
        "output_cost_per_token": 0.000003,
        "litellm_provider": "mistral",
        "supports_function_calling": true,
        "mode": "chat"
    },
    "mistral/mistral-small-latest": {
        "max_tokens": 8191,
        "max_input_tokens": 32000,
        "max_output_tokens": 8191,
        "input_cost_per_token": 0.000001,
        "output_cost_per_token": 0.000003,
        "litellm_provider": "mistral",
        "supports_function_calling": true,
        "mode": "chat"
    },
    "mistral/mistral-medium": {
        "max_tokens": 8191,
        "max_input_tokens": 32000,
        "max_output_tokens": 8191,
        "input_cost_per_token": 0.0000027,
        "output_cost_per_token": 0.0000081,
        "litellm_provider": "mistral",
        "mode": "chat"
    },
    "mistral/mistral-medium-latest": {
        "max_tokens": 8191,
        "max_input_tokens": 32000,
        "max_output_tokens": 8191,
        "input_cost_per_token": 0.0000027,
        "output_cost_per_token": 0.0000081,
        "litellm_provider": "mistral",
        "mode": "chat"
    },
    "mistral/mistral-medium-2312": {
        "max_tokens": 8191,
        "max_input_tokens": 32000,
        "max_output_tokens": 8191,
        "input_cost_per_token": 0.0000027,
        "output_cost_per_token": 0.0000081,
        "litellm_provider": "mistral",
        "mode": "chat"
    },
    "mistral/mistral-large-latest": {
        "max_tokens": 8191,
        "max_input_tokens": 32000,
        "max_output_tokens": 8191,
        "input_cost_per_token": 0.000004,
        "output_cost_per_token": 0.000012,
        "litellm_provider": "mistral",
        "mode": "chat",
        "supports_function_calling": true
    },
    "mistral/mistral-large-2402": {
        "max_tokens": 8191,
        "max_input_tokens": 32000,
        "max_output_tokens": 8191,
        "input_cost_per_token": 0.000004,
        "output_cost_per_token": 0.000012,
        "litellm_provider": "mistral",
        "mode": "chat",
        "supports_function_calling": true
    },
    "mistral/open-mistral-7b": {
        "max_tokens": 8191,
        "max_input_tokens": 32000,
        "max_output_tokens": 8191,
        "input_cost_per_token": 0.00000025,
        "output_cost_per_token": 0.00000025,
        "litellm_provider": "mistral",
        "mode": "chat"
    },
    "mistral/open-mixtral-8x7b": {
        "max_tokens": 8191,
        "max_input_tokens": 32000,
        "max_output_tokens": 8191,
        "input_cost_per_token": 0.0000007,
        "output_cost_per_token": 0.0000007,
        "litellm_provider": "mistral",
        "mode": "chat",
        "supports_function_calling": true
    },
    "mistral/open-mixtral-8x22b": {
        "max_tokens": 8191,
        "max_input_tokens": 64000,
        "max_output_tokens": 8191,
        "input_cost_per_token": 0.000002,
        "output_cost_per_token": 0.000006,
        "litellm_provider": "mistral",
        "mode": "chat",
        "supports_function_calling": true
    },
    "mistral/codestral-latest": {
        "max_tokens": 8191,
        "max_input_tokens": 32000,
        "max_output_tokens": 8191,
        "input_cost_per_token": 0.000001,
        "output_cost_per_token": 0.000003,
        "litellm_provider": "mistral",
        "mode": "chat"
    },
    "mistral/codestral-2405": {
        "max_tokens": 8191,
        "max_input_tokens": 32000,
        "max_output_tokens": 8191,
        "input_cost_per_token": 0.000001,
        "output_cost_per_token": 0.000003,
        "litellm_provider": "mistral",
        "mode": "chat"
    },
    "mistral/mistral-embed": {
        "max_tokens": 8192,
        "max_input_tokens": 8192,
        "input_cost_per_token": 0.0000001,
        "litellm_provider": "mistral",
        "mode": "embedding"
    },
    "deepseek-chat": {
        "max_tokens": 4096,
        "max_input_tokens": 32000,
        "max_output_tokens": 4096,
        "input_cost_per_token": 0.00000014,
        "output_cost_per_token": 0.00000028,
        "litellm_provider": "deepseek",
        "mode": "chat"
    },
    "codestral/codestral-latest": {
        "max_tokens": 8191,
        "max_input_tokens": 32000,
        "max_output_tokens": 8191,
        "input_cost_per_token": 0.000000,
        "output_cost_per_token": 0.000000,
        "litellm_provider": "codestral",
        "mode": "chat",
        "source": "https://docs.mistral.ai/capabilities/code_generation/"
    },
    "codestral/codestral-2405": {
        "max_tokens": 8191,
        "max_input_tokens": 32000,
        "max_output_tokens": 8191,
        "input_cost_per_token": 0.000000,
        "output_cost_per_token": 0.000000,
        "litellm_provider": "codestral",
        "mode": "chat",
        "source": "https://docs.mistral.ai/capabilities/code_generation/"
    },
    "text-completion-codestral/codestral-latest": {
        "max_tokens": 8191,
        "max_input_tokens": 32000,
        "max_output_tokens": 8191,
        "input_cost_per_token": 0.000000,
        "output_cost_per_token": 0.000000,
        "litellm_provider": "text-completion-codestral",
        "mode": "completion",
        "source": "https://docs.mistral.ai/capabilities/code_generation/"
    },
    "text-completion-codestral/codestral-2405": {
        "max_tokens": 8191,
        "max_input_tokens": 32000,
        "max_output_tokens": 8191,
        "input_cost_per_token": 0.000000,
        "output_cost_per_token": 0.000000,
        "litellm_provider": "text-completion-codestral",
        "mode": "completion",
        "source": "https://docs.mistral.ai/capabilities/code_generation/"
    },
    "deepseek-coder": {
        "max_tokens": 4096,
        "max_input_tokens": 128000,
        "max_output_tokens": 4096,
        "input_cost_per_token": 0.00000014,
        "output_cost_per_token": 0.00000028,
        "litellm_provider": "deepseek",
        "mode": "chat"
    },
    "groq/llama2-70b-4096": {
        "max_tokens": 4096,
        "max_input_tokens": 4096,
        "max_output_tokens": 4096,
        "input_cost_per_token": 0.00000070,
        "output_cost_per_token": 0.00000080,
        "litellm_provider": "groq",
        "mode": "chat",
        "supports_function_calling": true
    },
    "groq/llama3-8b-8192": {
        "max_tokens": 8192,
        "max_input_tokens": 8192,
        "max_output_tokens": 8192,
        "input_cost_per_token": 0.00000005,
        "output_cost_per_token": 0.00000008,
        "litellm_provider": "groq",
        "mode": "chat",
        "supports_function_calling": true
    },
    "groq/llama3-70b-8192": {
        "max_tokens": 8192,
        "max_input_tokens": 8192,
        "max_output_tokens": 8192,
        "input_cost_per_token": 0.00000059,
        "output_cost_per_token": 0.00000079,
        "litellm_provider": "groq",
        "mode": "chat",
        "supports_function_calling": true
    },
    "groq/mixtral-8x7b-32768": {
        "max_tokens": 32768,
        "max_input_tokens": 32768,
        "max_output_tokens": 32768,
        "input_cost_per_token": 0.00000024,
        "output_cost_per_token": 0.00000024,
        "litellm_provider": "groq",
        "mode": "chat",
        "supports_function_calling": true
    },
    "groq/gemma-7b-it": {
        "max_tokens": 8192,
        "max_input_tokens": 8192,
        "max_output_tokens": 8192,
        "input_cost_per_token": 0.00000007,
        "output_cost_per_token": 0.00000007,
        "litellm_provider": "groq",
        "mode": "chat",
        "supports_function_calling": true
    },
    "friendliai/mixtral-8x7b-instruct-v0-1": {
        "max_tokens": 32768,
        "max_input_tokens": 32768,
        "max_output_tokens": 32768,
        "input_cost_per_token": 0.0000004,
        "output_cost_per_token": 0.0000004,
        "litellm_provider": "friendliai",
        "mode": "chat",
        "supports_function_calling": true
    },
    "friendliai/meta-llama-3-8b-instruct": {
        "max_tokens": 8192,
        "max_input_tokens": 8192,
        "max_output_tokens": 8192,
        "input_cost_per_token": 0.0000001,
        "output_cost_per_token": 0.0000001,
        "litellm_provider": "friendliai",
        "mode": "chat",
        "supports_function_calling": true
    },
    "friendliai/meta-llama-3-70b-instruct": {
        "max_tokens": 8192,
        "max_input_tokens": 8192,
        "max_output_tokens": 8192,
        "input_cost_per_token": 0.0000008,
        "output_cost_per_token": 0.0000008,
        "litellm_provider": "friendliai",
        "mode": "chat",
        "supports_function_calling": true
    },
    "claude-instant-1.2": {
        "max_tokens": 8191,
        "max_input_tokens": 100000,
        "max_output_tokens": 8191,
        "input_cost_per_token": 0.000000163,
        "output_cost_per_token": 0.000000551,
        "litellm_provider": "anthropic",
        "mode": "chat"
    },
    "claude-2": {
        "max_tokens": 8191,
        "max_input_tokens": 100000,
        "max_output_tokens": 8191,
        "input_cost_per_token": 0.000008,
        "output_cost_per_token": 0.000024,
        "litellm_provider": "anthropic",
        "mode": "chat"
    },
    "claude-2.1": {
        "max_tokens": 8191,
        "max_input_tokens": 200000,
        "max_output_tokens": 8191,
        "input_cost_per_token": 0.000008,
        "output_cost_per_token": 0.000024,
        "litellm_provider": "anthropic",
        "mode": "chat"
    },
    "claude-3-haiku-20240307": {
        "max_tokens": 4096,
        "max_input_tokens": 200000,
        "max_output_tokens": 4096,
        "input_cost_per_token": 0.00000025,
        "output_cost_per_token": 0.00000125,
        "litellm_provider": "anthropic",
        "mode": "chat",
        "supports_function_calling": true,
        "supports_vision": true,
        "tool_use_system_prompt_tokens": 264
    },
    "claude-3-opus-20240229": {
        "max_tokens": 4096,
        "max_input_tokens": 200000,
        "max_output_tokens": 4096,
        "input_cost_per_token": 0.000015,
        "output_cost_per_token": 0.000075,
        "litellm_provider": "anthropic",
        "mode": "chat",
        "supports_function_calling": true,
        "supports_vision": true,
        "tool_use_system_prompt_tokens": 395
    },
    "claude-3-sonnet-20240229": {
        "max_tokens": 4096,
        "max_input_tokens": 200000,
        "max_output_tokens": 4096,
        "input_cost_per_token": 0.000003,
        "output_cost_per_token": 0.000015,
        "litellm_provider": "anthropic",
        "mode": "chat",
        "supports_function_calling": true,
        "supports_vision": true,
        "tool_use_system_prompt_tokens": 159
    },
    "claude-3-5-sonnet-20240620": {
        "max_tokens": 4096,
        "max_input_tokens": 200000,
        "max_output_tokens": 4096,
        "input_cost_per_token": 0.000003,
        "output_cost_per_token": 0.000015,
        "litellm_provider": "anthropic",
        "mode": "chat",
        "supports_function_calling": true,
        "supports_vision": true,
        "tool_use_system_prompt_tokens": 159
    },
    "text-bison": {
        "max_tokens": 2048,
        "max_input_tokens": 8192,
        "max_output_tokens": 2048,
        "input_cost_per_character": 0.00000025,
        "output_cost_per_character": 0.0000005,
        "litellm_provider": "vertex_ai-text-models",
        "mode": "completion",
        "source": "https://cloud.google.com/vertex-ai/generative-ai/docs/learn/models#foundation_models"
    },
    "text-bison@001": {
        "max_tokens": 1024,
        "max_input_tokens": 8192,
        "max_output_tokens": 1024,
        "input_cost_per_character": 0.00000025,
        "output_cost_per_character": 0.0000005,
        "litellm_provider": "vertex_ai-text-models",
        "mode": "completion",
        "source": "https://cloud.google.com/vertex-ai/generative-ai/docs/learn/models#foundation_models"
    },
    "text-bison@002": {
        "max_tokens": 1024,
        "max_input_tokens": 8192,
        "max_output_tokens": 1024,
        "input_cost_per_character": 0.00000025,
        "output_cost_per_character": 0.0000005,
        "litellm_provider": "vertex_ai-text-models",
        "mode": "completion",
        "source": "https://cloud.google.com/vertex-ai/generative-ai/docs/learn/models#foundation_models"
    },
    "text-bison32k": {
        "max_tokens": 1024,
        "max_input_tokens": 8192,
        "max_output_tokens": 1024,
        "input_cost_per_token": 0.000000125,
        "output_cost_per_token": 0.000000125,
        "input_cost_per_character": 0.00000025,
        "output_cost_per_character": 0.0000005,
        "litellm_provider": "vertex_ai-text-models",
        "mode": "completion",
        "source": "https://cloud.google.com/vertex-ai/generative-ai/docs/learn/models#foundation_models"
    },
    "text-bison32k@002": {
        "max_tokens": 1024,
        "max_input_tokens": 8192,
        "max_output_tokens": 1024,
        "input_cost_per_token": 0.000000125,
        "output_cost_per_token": 0.000000125,
        "input_cost_per_character": 0.00000025,
        "output_cost_per_character": 0.0000005,
        "litellm_provider": "vertex_ai-text-models",
        "mode": "completion",
        "source": "https://cloud.google.com/vertex-ai/generative-ai/docs/learn/models#foundation_models"
    },
    "text-unicorn": {
        "max_tokens": 1024,
        "max_input_tokens": 8192,
        "max_output_tokens": 1024,
        "input_cost_per_token": 0.00001,
        "output_cost_per_token": 0.000028,
        "litellm_provider": "vertex_ai-text-models",
        "mode": "completion",
        "source": "https://cloud.google.com/vertex-ai/generative-ai/docs/learn/models#foundation_models"
    },
    "text-unicorn@001": {
        "max_tokens": 1024,
        "max_input_tokens": 8192,
        "max_output_tokens": 1024,
        "input_cost_per_token": 0.00001,
        "output_cost_per_token": 0.000028,
        "litellm_provider": "vertex_ai-text-models",
        "mode": "completion",
        "source": "https://cloud.google.com/vertex-ai/generative-ai/docs/learn/models#foundation_models"
    },
    "chat-bison": {
        "max_tokens": 4096,
        "max_input_tokens": 8192,
        "max_output_tokens": 4096,
        "input_cost_per_token": 0.000000125,
        "output_cost_per_token": 0.000000125,
        "input_cost_per_character": 0.00000025,
        "output_cost_per_character": 0.0000005,
        "litellm_provider": "vertex_ai-chat-models",
        "mode": "chat",
        "source": "https://cloud.google.com/vertex-ai/generative-ai/docs/learn/models#foundation_models"
    },
    "chat-bison@001": {
        "max_tokens": 4096,
        "max_input_tokens": 8192,
        "max_output_tokens": 4096,
        "input_cost_per_token": 0.000000125,
        "output_cost_per_token": 0.000000125,
        "input_cost_per_character": 0.00000025,
        "output_cost_per_character": 0.0000005,
        "litellm_provider": "vertex_ai-chat-models",
        "mode": "chat",
        "source": "https://cloud.google.com/vertex-ai/generative-ai/docs/learn/models#foundation_models"
    },
    "chat-bison@002": {
        "max_tokens": 4096,
        "max_input_tokens": 8192,
        "max_output_tokens": 4096,
        "input_cost_per_token": 0.000000125,
        "output_cost_per_token": 0.000000125,
        "input_cost_per_character": 0.00000025,
        "output_cost_per_character": 0.0000005,
        "litellm_provider": "vertex_ai-chat-models",
        "mode": "chat",
        "source": "https://cloud.google.com/vertex-ai/generative-ai/docs/learn/models#foundation_models"
    },
    "chat-bison-32k": {
        "max_tokens": 8192,
        "max_input_tokens": 32000,
        "max_output_tokens": 8192,
        "input_cost_per_token": 0.000000125,
        "output_cost_per_token": 0.000000125,
        "input_cost_per_character": 0.00000025,
        "output_cost_per_character": 0.0000005,
        "litellm_provider": "vertex_ai-chat-models",
        "mode": "chat",
        "source": "https://cloud.google.com/vertex-ai/generative-ai/docs/learn/models#foundation_models"
    },
    "chat-bison-32k@002": {
        "max_tokens": 8192,
        "max_input_tokens": 32000,
        "max_output_tokens": 8192,
        "input_cost_per_token": 0.000000125,
        "output_cost_per_token": 0.000000125,
        "input_cost_per_character": 0.00000025,
        "output_cost_per_character": 0.0000005,
        "litellm_provider": "vertex_ai-chat-models",
        "mode": "chat",
        "source": "https://cloud.google.com/vertex-ai/generative-ai/docs/learn/models#foundation_models"
    },
    "code-bison": {
        "max_tokens": 1024,
        "max_input_tokens": 6144,
        "max_output_tokens": 1024,
        "input_cost_per_token": 0.000000125,
        "output_cost_per_token": 0.000000125,
        "input_cost_per_character": 0.00000025,
        "output_cost_per_character": 0.0000005,
        "litellm_provider": "vertex_ai-code-text-models",
        "mode": "chat",
        "source": "https://cloud.google.com/vertex-ai/generative-ai/docs/learn/models#foundation_models"
    },
    "code-bison@001": {
        "max_tokens": 1024,
        "max_input_tokens": 6144,
        "max_output_tokens": 1024,
        "input_cost_per_token": 0.000000125,
        "output_cost_per_token": 0.000000125,
        "input_cost_per_character": 0.00000025,
        "output_cost_per_character": 0.0000005,
        "litellm_provider": "vertex_ai-code-text-models",
        "mode": "completion",
        "source": "https://cloud.google.com/vertex-ai/generative-ai/docs/learn/models#foundation_models"
    },
    "code-bison@002": {
        "max_tokens": 1024,
        "max_input_tokens": 6144,
        "max_output_tokens": 1024,
        "input_cost_per_token": 0.000000125,
        "output_cost_per_token": 0.000000125,
        "input_cost_per_character": 0.00000025,
        "output_cost_per_character": 0.0000005,
        "litellm_provider": "vertex_ai-code-text-models",
        "mode": "completion",
        "source": "https://cloud.google.com/vertex-ai/generative-ai/docs/learn/models#foundation_models"
    },
    "code-bison32k": {
        "max_tokens": 1024,
        "max_input_tokens": 6144,
        "max_output_tokens": 1024,
        "input_cost_per_token": 0.000000125,
        "output_cost_per_token": 0.000000125,
        "input_cost_per_character": 0.00000025,
        "output_cost_per_character": 0.0000005,
        "litellm_provider": "vertex_ai-code-text-models",
        "mode": "completion",
        "source": "https://cloud.google.com/vertex-ai/generative-ai/docs/learn/models#foundation_models"
    },
    "code-bison-32k@002": {
        "max_tokens": 1024,
        "max_input_tokens": 6144,
        "max_output_tokens": 1024,
        "input_cost_per_token": 0.000000125,
        "output_cost_per_token": 0.000000125,
        "input_cost_per_character": 0.00000025,
        "output_cost_per_character": 0.0000005,
        "litellm_provider": "vertex_ai-code-text-models",
        "mode": "completion",
        "source": "https://cloud.google.com/vertex-ai/generative-ai/docs/learn/models#foundation_models"
    },
    "code-gecko@001": {
        "max_tokens": 64,
        "max_input_tokens": 2048,
        "max_output_tokens": 64,
        "input_cost_per_token": 0.000000125,
        "output_cost_per_token": 0.000000125,
        "litellm_provider": "vertex_ai-code-text-models",
        "mode": "completion",
        "source": "https://cloud.google.com/vertex-ai/generative-ai/docs/learn/models#foundation_models"
    },
    "code-gecko@002": {
        "max_tokens": 64,
        "max_input_tokens": 2048,
        "max_output_tokens": 64,
        "input_cost_per_token": 0.000000125,
        "output_cost_per_token": 0.000000125,
        "litellm_provider": "vertex_ai-code-text-models",
        "mode": "completion",
        "source": "https://cloud.google.com/vertex-ai/generative-ai/docs/learn/models#foundation_models"
    },
    "code-gecko": {
        "max_tokens": 64,
        "max_input_tokens": 2048,
        "max_output_tokens": 64,
        "input_cost_per_token": 0.000000125,
        "output_cost_per_token": 0.000000125,
        "litellm_provider": "vertex_ai-code-text-models",
        "mode": "completion",
        "source": "https://cloud.google.com/vertex-ai/generative-ai/docs/learn/models#foundation_models"
    },
    "code-gecko-latest": {
        "max_tokens": 64,
        "max_input_tokens": 2048,
        "max_output_tokens": 64,
        "input_cost_per_token": 0.000000125,
        "output_cost_per_token": 0.000000125,
        "litellm_provider": "vertex_ai-code-text-models",
        "mode": "completion",
        "source": "https://cloud.google.com/vertex-ai/generative-ai/docs/learn/models#foundation_models"
    },
    "codechat-bison@latest": {
        "max_tokens": 1024,
        "max_input_tokens": 6144,
        "max_output_tokens": 1024,
        "input_cost_per_token": 0.000000125,
        "output_cost_per_token": 0.000000125,
        "input_cost_per_character": 0.00000025,
        "output_cost_per_character": 0.0000005,
        "litellm_provider": "vertex_ai-code-chat-models",
        "mode": "chat",
        "source": "https://cloud.google.com/vertex-ai/generative-ai/docs/learn/models#foundation_models"
    },
    "codechat-bison": {
        "max_tokens": 1024,
        "max_input_tokens": 6144,
        "max_output_tokens": 1024,
        "input_cost_per_token": 0.000000125,
        "output_cost_per_token": 0.000000125,
        "input_cost_per_character": 0.00000025,
        "output_cost_per_character": 0.0000005,
        "litellm_provider": "vertex_ai-code-chat-models",
        "mode": "chat",
        "source": "https://cloud.google.com/vertex-ai/generative-ai/docs/learn/models#foundation_models"
    },
    "codechat-bison@001": {
        "max_tokens": 1024,
        "max_input_tokens": 6144,
        "max_output_tokens": 1024,
        "input_cost_per_token": 0.000000125,
        "output_cost_per_token": 0.000000125,
        "input_cost_per_character": 0.00000025,
        "output_cost_per_character": 0.0000005,
        "litellm_provider": "vertex_ai-code-chat-models",
        "mode": "chat",
        "source": "https://cloud.google.com/vertex-ai/generative-ai/docs/learn/models#foundation_models"
    },
    "codechat-bison@002": {
        "max_tokens": 1024,
        "max_input_tokens": 6144,
        "max_output_tokens": 1024,
        "input_cost_per_token": 0.000000125,
        "output_cost_per_token": 0.000000125,
        "input_cost_per_character": 0.00000025,
        "output_cost_per_character": 0.0000005,
        "litellm_provider": "vertex_ai-code-chat-models",
        "mode": "chat",
        "source": "https://cloud.google.com/vertex-ai/generative-ai/docs/learn/models#foundation_models"
    },
    "codechat-bison-32k": {
        "max_tokens": 8192,
        "max_input_tokens": 32000,
        "max_output_tokens": 8192,
        "input_cost_per_token": 0.000000125,
        "output_cost_per_token": 0.000000125,
        "input_cost_per_character": 0.00000025,
        "output_cost_per_character": 0.0000005,
        "litellm_provider": "vertex_ai-code-chat-models",
        "mode": "chat",
        "source": "https://cloud.google.com/vertex-ai/generative-ai/docs/learn/models#foundation_models"
    },
    "codechat-bison-32k@002": {
        "max_tokens": 8192,
        "max_input_tokens": 32000,
        "max_output_tokens": 8192,
        "input_cost_per_token": 0.000000125,
        "output_cost_per_token": 0.000000125,
        "input_cost_per_character": 0.00000025,
        "output_cost_per_character": 0.0000005,
        "litellm_provider": "vertex_ai-code-chat-models",
        "mode": "chat",
        "source": "https://cloud.google.com/vertex-ai/generative-ai/docs/learn/models#foundation_models"
    },
    "gemini-pro": {
        "max_tokens": 8192,
        "max_input_tokens": 32760,
        "max_output_tokens": 8192,
        "input_cost_per_image": 0.0025,
        "input_cost_per_video_per_second": 0.002,
        "input_cost_per_token": 0.0000005, 
        "input_cost_per_character": 0.000000125, 
        "output_cost_per_token": 0.0000015,
        "output_cost_per_character": 0.000000375,
        "litellm_provider": "vertex_ai-language-models",
        "mode": "chat",
        "supports_function_calling": true,
        "source": "https://cloud.google.com/vertex-ai/generative-ai/pricing"
    },
    "gemini-1.0-pro": { 
        "max_tokens": 8192,
        "max_input_tokens": 32760,
        "max_output_tokens": 8192,
        "input_cost_per_image": 0.0025,
        "input_cost_per_video_per_second": 0.002,
        "input_cost_per_token": 0.0000005, 
        "input_cost_per_character": 0.000000125, 
        "output_cost_per_token": 0.0000015,
        "output_cost_per_character": 0.000000375,
        "litellm_provider": "vertex_ai-language-models",
        "mode": "chat",
        "supports_function_calling": true,
        "source": "https://cloud.google.com/vertex-ai/generative-ai/pricing#google_models"
    },
    "gemini-1.0-pro-001": { 
        "max_tokens": 8192,
        "max_input_tokens": 32760,
        "max_output_tokens": 8192,
        "input_cost_per_image": 0.0025,
        "input_cost_per_video_per_second": 0.002,
        "input_cost_per_token": 0.0000005, 
        "input_cost_per_character": 0.000000125, 
        "output_cost_per_token": 0.0000015,
        "output_cost_per_character": 0.000000375,
        "litellm_provider": "vertex_ai-language-models",
        "mode": "chat",
        "supports_function_calling": true,
        "source": "https://cloud.google.com/vertex-ai/generative-ai/docs/learn/models#foundation_models"
    },
    "gemini-1.0-ultra": {
        "max_tokens": 8192,
        "max_input_tokens": 8192,
        "max_output_tokens": 2048,
        "input_cost_per_image": 0.0025,
        "input_cost_per_video_per_second": 0.002,
        "input_cost_per_token": 0.0000005, 
        "input_cost_per_character": 0.000000125, 
        "output_cost_per_token": 0.0000015,
        "output_cost_per_character": 0.000000375,
        "litellm_provider": "vertex_ai-language-models",
        "mode": "chat",
        "supports_function_calling": true,
        "source": "As of Jun, 2024. There is no available doc on vertex ai pricing gemini-1.0-ultra-001. Using gemini-1.0-pro pricing. Got max_tokens info here: https://cloud.google.com/vertex-ai/generative-ai/docs/learn/models#foundation_models"
    },
    "gemini-1.0-ultra-001": {
        "max_tokens": 8192,
        "max_input_tokens": 8192,
        "max_output_tokens": 2048,
        "input_cost_per_image": 0.0025,
        "input_cost_per_video_per_second": 0.002,
        "input_cost_per_token": 0.0000005, 
        "input_cost_per_character": 0.000000125, 
        "output_cost_per_token": 0.0000015,
        "output_cost_per_character": 0.000000375,
        "litellm_provider": "vertex_ai-language-models",
        "mode": "chat",
        "supports_function_calling": true,
        "source": "As of Jun, 2024. There is no available doc on vertex ai pricing gemini-1.0-ultra-001. Using gemini-1.0-pro pricing. Got max_tokens info here: https://cloud.google.com/vertex-ai/generative-ai/docs/learn/models#foundation_models"
    },
    "gemini-1.0-pro-002": { 
        "max_tokens": 8192,
        "max_input_tokens": 32760,
        "max_output_tokens": 8192,
        "input_cost_per_image": 0.0025,
        "input_cost_per_video_per_second": 0.002,
        "input_cost_per_token": 0.0000005, 
        "input_cost_per_character": 0.000000125, 
        "output_cost_per_token": 0.0000015,
        "output_cost_per_character": 0.000000375,
        "litellm_provider": "vertex_ai-language-models",
        "mode": "chat",
        "supports_function_calling": true,
        "source": "https://cloud.google.com/vertex-ai/generative-ai/docs/learn/models#foundation_models"
    },
    "gemini-1.5-pro": { 
        "max_tokens": 8192,
        "max_input_tokens": 2097152,
        "max_output_tokens": 8192,
        "input_cost_per_image": 0.001315,
        "input_cost_per_audio_per_second": 0.000125,
        "input_cost_per_video_per_second": 0.001315,
        "input_cost_per_token": 0.000005, 
        "input_cost_per_character": 0.00000125, 
        "input_cost_per_token_above_128k_tokens": 0.00001, 
        "input_cost_per_character_above_128k_tokens": 0.0000025, 
        "output_cost_per_token": 0.000015,
        "output_cost_per_character": 0.00000375,
        "output_cost_per_token_above_128k_tokens": 0.00003,
        "output_cost_per_character_above_128k_tokens": 0.0000075,
        "output_cost_per_image": 0.00263,
        "output_cost_per_video_per_second": 0.00263,
        "output_cost_per_audio_per_second": 0.00025,
        "litellm_provider": "vertex_ai-language-models",
        "mode": "chat",
        "supports_system_messages": true,
        "supports_function_calling": true,
        "supports_tool_choice": true, 
        "supports_response_schema": true, 
        "source": "https://cloud.google.com/vertex-ai/generative-ai/docs/learn/models#foundation_models"
    },
    "gemini-1.5-pro-001": { 
        "max_tokens": 8192,
        "max_input_tokens": 1000000,
        "max_output_tokens": 8192,
        "input_cost_per_image": 0.001315,
        "input_cost_per_audio_per_second": 0.000125,
        "input_cost_per_video_per_second": 0.001315,
        "input_cost_per_token": 0.000005, 
        "input_cost_per_character": 0.00000125, 
        "input_cost_per_token_above_128k_tokens": 0.00001, 
        "input_cost_per_character_above_128k_tokens": 0.0000025, 
        "output_cost_per_token": 0.000015,
        "output_cost_per_character": 0.00000375,
        "output_cost_per_token_above_128k_tokens": 0.00003,
        "output_cost_per_character_above_128k_tokens": 0.0000075,
        "output_cost_per_image": 0.00263,
        "output_cost_per_video_per_second": 0.00263,
        "output_cost_per_audio_per_second": 0.00025,
        "litellm_provider": "vertex_ai-language-models",
        "mode": "chat",
        "supports_system_messages": true,
        "supports_function_calling": true,
        "supports_tool_choice": true, 
        "supports_response_schema": true, 
        "source": "https://cloud.google.com/vertex-ai/generative-ai/docs/learn/models#foundation_models"
    },
    "gemini-1.5-pro-preview-0514": { 
        "max_tokens": 8192,
        "max_input_tokens": 1000000,
        "max_output_tokens": 8192,
        "input_cost_per_image": 0.001315,
        "input_cost_per_audio_per_second": 0.000125,
        "input_cost_per_video_per_second": 0.001315,
        "input_cost_per_token": 0.000005, 
        "input_cost_per_character": 0.00000125, 
        "input_cost_per_token_above_128k_tokens": 0.00001, 
        "input_cost_per_character_above_128k_tokens": 0.0000025, 
        "output_cost_per_token": 0.000015,
        "output_cost_per_character": 0.00000375,
        "output_cost_per_token_above_128k_tokens": 0.00003,
        "output_cost_per_character_above_128k_tokens": 0.0000075,
        "output_cost_per_image": 0.00263,
        "output_cost_per_video_per_second": 0.00263,
        "output_cost_per_audio_per_second": 0.00025,
        "litellm_provider": "vertex_ai-language-models",
        "mode": "chat",
        "supports_system_messages": true,
        "supports_function_calling": true,
        "supports_tool_choice": true, 
        "supports_response_schema": true, 
        "source": "https://cloud.google.com/vertex-ai/generative-ai/docs/learn/models#foundation_models"
    },
    "gemini-1.5-pro-preview-0215": { 
        "max_tokens": 8192,
        "max_input_tokens": 1000000,
        "max_output_tokens": 8192,
        "input_cost_per_image": 0.001315,
        "input_cost_per_audio_per_second": 0.000125,
        "input_cost_per_video_per_second": 0.001315,
        "input_cost_per_token": 0.000005, 
        "input_cost_per_character": 0.00000125, 
        "input_cost_per_token_above_128k_tokens": 0.00001, 
        "input_cost_per_character_above_128k_tokens": 0.0000025, 
        "output_cost_per_token": 0.000015,
        "output_cost_per_character": 0.00000375,
        "output_cost_per_token_above_128k_tokens": 0.00003,
        "output_cost_per_character_above_128k_tokens": 0.0000075,
        "output_cost_per_image": 0.00263,
        "output_cost_per_video_per_second": 0.00263,
        "output_cost_per_audio_per_second": 0.00025,
        "litellm_provider": "vertex_ai-language-models",
        "mode": "chat",
        "supports_system_messages": true,
        "supports_function_calling": true,
        "supports_tool_choice": true, 
        "supports_response_schema": true, 
        "source": "https://cloud.google.com/vertex-ai/generative-ai/docs/learn/models#foundation_models"
    },
    "gemini-1.5-pro-preview-0409": {
        "max_tokens": 8192,
        "max_input_tokens": 1000000,
        "max_output_tokens": 8192,
        "input_cost_per_image": 0.001315,
        "input_cost_per_audio_per_second": 0.000125,
        "input_cost_per_video_per_second": 0.001315,
        "input_cost_per_token": 0.000005, 
        "input_cost_per_character": 0.00000125, 
        "input_cost_per_token_above_128k_tokens": 0.00001, 
        "input_cost_per_character_above_128k_tokens": 0.0000025, 
        "output_cost_per_token": 0.000015,
        "output_cost_per_character": 0.00000375,
        "output_cost_per_token_above_128k_tokens": 0.00003,
        "output_cost_per_character_above_128k_tokens": 0.0000075,
        "output_cost_per_image": 0.00263,
        "output_cost_per_video_per_second": 0.00263,
        "output_cost_per_audio_per_second": 0.00025,
        "litellm_provider": "vertex_ai-language-models",
        "mode": "chat",
        "supports_function_calling": true,
        "supports_tool_choice": true,
        "supports_response_schema": true, 
        "source": "https://cloud.google.com/vertex-ai/generative-ai/docs/learn/models#foundation_models"
    },
    "gemini-1.5-flash": {
        "max_tokens": 8192,
        "max_input_tokens": 1000000,
        "max_output_tokens": 8192,
        "max_images_per_prompt": 3000,
        "max_videos_per_prompt": 10,
        "max_video_length": 1,
        "max_audio_length_hours": 8.4,
        "max_audio_per_prompt": 1,
        "max_pdf_size_mb": 30,
        "input_cost_per_image": 0.0001315,
        "input_cost_per_video_per_second": 0.0001315,
        "input_cost_per_audio_per_second": 0.000125,
        "input_cost_per_token": 0.0000005, 
        "input_cost_per_character": 0.000000125, 
        "input_cost_per_token_above_128k_tokens": 0.000001, 
        "input_cost_per_character_above_128k_tokens": 0.00000025, 
        "output_cost_per_token": 0.0000015,
        "output_cost_per_character": 0.000000375,
        "output_cost_per_token_above_128k_tokens": 0.000003,
        "output_cost_per_character_above_128k_tokens": 0.00000075,
        "output_cost_per_image": 0.000263,
        "output_cost_per_video_per_second": 0.000263,
        "output_cost_per_audio_per_second": 0.00025,
        "litellm_provider": "vertex_ai-language-models",
        "mode": "chat",
        "supports_system_messages": true,
        "supports_function_calling": true,
        "supports_vision": true,
        "source": "https://cloud.google.com/vertex-ai/generative-ai/docs/learn/models#foundation_models"
    },
    "gemini-1.5-flash-001": {
        "max_tokens": 8192,
        "max_input_tokens": 1000000,
        "max_output_tokens": 8192,
        "max_images_per_prompt": 3000,
        "max_videos_per_prompt": 10,
        "max_video_length": 1,
        "max_audio_length_hours": 8.4,
        "max_audio_per_prompt": 1,
        "max_pdf_size_mb": 30,
        "input_cost_per_image": 0.0001315,
        "input_cost_per_video_per_second": 0.0001315,
        "input_cost_per_audio_per_second": 0.000125,
        "input_cost_per_token": 0.0000005, 
        "input_cost_per_character": 0.000000125, 
        "input_cost_per_token_above_128k_tokens": 0.000001, 
        "input_cost_per_character_above_128k_tokens": 0.00000025, 
        "output_cost_per_token": 0.0000015,
        "output_cost_per_character": 0.000000375,
        "output_cost_per_token_above_128k_tokens": 0.000003,
        "output_cost_per_character_above_128k_tokens": 0.00000075,
        "output_cost_per_image": 0.000263,
        "output_cost_per_video_per_second": 0.000263,
        "output_cost_per_audio_per_second": 0.00025,
        "litellm_provider": "vertex_ai-language-models",
        "mode": "chat",
        "supports_system_messages": true,
        "supports_function_calling": true,
        "supports_vision": true,
        "source": "https://cloud.google.com/vertex-ai/generative-ai/docs/learn/models#foundation_models"
    },
    "gemini-1.5-flash-preview-0514": {
        "max_tokens": 8192,
        "max_input_tokens": 1000000,
        "max_output_tokens": 8192,
        "max_images_per_prompt": 3000,
        "max_videos_per_prompt": 10,
        "max_video_length": 1,
        "max_audio_length_hours": 8.4,
        "max_audio_per_prompt": 1,
        "max_pdf_size_mb": 30,
        "input_cost_per_image": 0.0001315,
        "input_cost_per_video_per_second": 0.0001315,
        "input_cost_per_audio_per_second": 0.000125,
        "input_cost_per_token": 0.0000005, 
        "input_cost_per_character": 0.000000125, 
        "input_cost_per_token_above_128k_tokens": 0.000001, 
        "input_cost_per_character_above_128k_tokens": 0.00000025, 
        "output_cost_per_token": 0.0000015,
        "output_cost_per_character": 0.000000375,
        "output_cost_per_token_above_128k_tokens": 0.000003,
        "output_cost_per_character_above_128k_tokens": 0.00000075,
        "output_cost_per_image": 0.000263,
        "output_cost_per_video_per_second": 0.000263,
        "output_cost_per_audio_per_second": 0.00025,
        "litellm_provider": "vertex_ai-language-models",
        "mode": "chat",
        "supports_system_messages": true,
        "supports_function_calling": true,
        "supports_vision": true,
        "source": "https://cloud.google.com/vertex-ai/generative-ai/docs/learn/models#foundation_models"
    },
    "gemini-experimental": {
        "max_tokens": 8192,
        "max_input_tokens": 1000000,
        "max_output_tokens": 8192,
        "input_cost_per_token": 0,
        "output_cost_per_token": 0,
        "litellm_provider": "vertex_ai-language-models",
        "mode": "chat",
        "supports_function_calling": false,
        "supports_tool_choice": true, 
        "source": "https://cloud.google.com/vertex-ai/generative-ai/docs/learn/models#foundation_models"
    },
    "gemini-pro-vision": {
        "max_tokens": 2048,
        "max_input_tokens": 16384,
        "max_output_tokens": 2048,
        "max_images_per_prompt": 16,
        "max_videos_per_prompt": 1,
        "max_video_length": 2,
        "input_cost_per_token": 0.00000025, 
        "output_cost_per_token": 0.0000005,
        "litellm_provider": "vertex_ai-vision-models",
        "mode": "chat",
        "supports_function_calling": true,
        "supports_vision": true,
        "source": "https://cloud.google.com/vertex-ai/generative-ai/docs/learn/models#foundation_models"
    },
    "gemini-1.0-pro-vision": {
        "max_tokens": 2048,
        "max_input_tokens": 16384,
        "max_output_tokens": 2048,
        "max_images_per_prompt": 16,
        "max_videos_per_prompt": 1,
        "max_video_length": 2,
        "input_cost_per_token": 0.00000025, 
        "output_cost_per_token": 0.0000005,
        "litellm_provider": "vertex_ai-vision-models",
        "mode": "chat",
        "supports_function_calling": true,
        "supports_vision": true,
        "source": "https://cloud.google.com/vertex-ai/generative-ai/docs/learn/models#foundation_models"
    },
    "gemini-1.0-pro-vision-001": {
        "max_tokens": 2048,
        "max_input_tokens": 16384,
        "max_output_tokens": 2048,
        "max_images_per_prompt": 16,
        "max_videos_per_prompt": 1,
        "max_video_length": 2,
        "input_cost_per_token": 0.00000025, 
        "output_cost_per_token": 0.0000005,
        "litellm_provider": "vertex_ai-vision-models",
        "mode": "chat",
        "supports_function_calling": true,
        "supports_vision": true,
        "source": "https://cloud.google.com/vertex-ai/generative-ai/docs/learn/models#foundation_models"
    },
    "vertex_ai/claude-3-sonnet@20240229": {
        "max_tokens": 4096,
        "max_input_tokens": 200000,
        "max_output_tokens": 4096,
        "input_cost_per_token": 0.000003,
        "output_cost_per_token": 0.000015,
        "litellm_provider": "vertex_ai-anthropic_models",
        "mode": "chat",
        "supports_function_calling": true,
        "supports_vision": true
    },
    "vertex_ai/claude-3-5-sonnet@20240620": {
        "max_tokens": 4096,
        "max_input_tokens": 200000,
        "max_output_tokens": 4096,
        "input_cost_per_token": 0.000003,
        "output_cost_per_token": 0.000015,
        "litellm_provider": "vertex_ai-anthropic_models",
        "mode": "chat",
        "supports_function_calling": true,
        "supports_vision": true
    },
    "vertex_ai/claude-3-haiku@20240307": {
        "max_tokens": 4096, 
        "max_input_tokens": 200000,
        "max_output_tokens": 4096,
        "input_cost_per_token": 0.00000025,
        "output_cost_per_token": 0.00000125,
        "litellm_provider": "vertex_ai-anthropic_models",
        "mode": "chat",
        "supports_function_calling": true,
        "supports_vision": true
    },
    "vertex_ai/claude-3-opus@20240229": {
        "max_tokens": 4096,
        "max_input_tokens": 200000,
        "max_output_tokens": 4096,
        "input_cost_per_token": 0.000015,
        "output_cost_per_token": 0.000075,
        "litellm_provider": "vertex_ai-anthropic_models",
        "mode": "chat",
        "supports_function_calling": true,
        "supports_vision": true
    },
    "vertex_ai/imagegeneration@006": {
        "cost_per_image": 0.020,
        "litellm_provider": "vertex_ai-image-models",
        "mode": "image_generation",
        "source": "https://cloud.google.com/vertex-ai/generative-ai/pricing"
    },
    "text-embedding-004": {
        "max_tokens": 3072,
        "max_input_tokens": 3072,
        "output_vector_size": 768,
        "input_cost_per_token": 0.00000000625,
        "output_cost_per_token": 0,
        "litellm_provider": "vertex_ai-embedding-models",
        "mode": "embedding",
        "source": "https://cloud.google.com/vertex-ai/generative-ai/docs/learn/models"
    },
    "text-multilingual-embedding-002": {
        "max_tokens": 2048,
        "max_input_tokens": 2048,
        "output_vector_size": 768,
        "input_cost_per_token": 0.00000000625,
        "output_cost_per_token": 0,
        "litellm_provider": "vertex_ai-embedding-models",
        "mode": "embedding",
        "source": "https://cloud.google.com/vertex-ai/generative-ai/docs/learn/models"
    },
    "textembedding-gecko": {
        "max_tokens": 3072,
        "max_input_tokens": 3072,
        "output_vector_size": 768,
        "input_cost_per_token": 0.00000000625,
        "output_cost_per_token": 0,
        "litellm_provider": "vertex_ai-embedding-models",
        "mode": "embedding",
        "source": "https://cloud.google.com/vertex-ai/generative-ai/docs/learn/models#foundation_models"
    },
    "textembedding-gecko-multilingual": {
        "max_tokens": 3072,
        "max_input_tokens": 3072,
        "output_vector_size": 768,
        "input_cost_per_token": 0.00000000625,
        "output_cost_per_token": 0,
        "litellm_provider": "vertex_ai-embedding-models",
        "mode": "embedding",
        "source": "https://cloud.google.com/vertex-ai/generative-ai/docs/learn/models#foundation_models"
    },
    "textembedding-gecko-multilingual@001": {
        "max_tokens": 3072,
        "max_input_tokens": 3072,
        "output_vector_size": 768,
        "input_cost_per_token": 0.00000000625,
        "output_cost_per_token": 0,
        "litellm_provider": "vertex_ai-embedding-models",
        "mode": "embedding",
        "source": "https://cloud.google.com/vertex-ai/generative-ai/docs/learn/models#foundation_models"
    },
    "textembedding-gecko@001": {
        "max_tokens": 3072,
        "max_input_tokens": 3072,
        "output_vector_size": 768,
        "input_cost_per_token": 0.00000000625,
        "output_cost_per_token": 0,
        "litellm_provider": "vertex_ai-embedding-models",
        "mode": "embedding",
        "source": "https://cloud.google.com/vertex-ai/generative-ai/docs/learn/models#foundation_models"
    },
    "textembedding-gecko@003": {
        "max_tokens": 3072,
        "max_input_tokens": 3072,
        "output_vector_size": 768,
        "input_cost_per_token": 0.00000000625,
        "output_cost_per_token": 0,
        "litellm_provider": "vertex_ai-embedding-models",
        "mode": "embedding",
        "source": "https://cloud.google.com/vertex-ai/generative-ai/docs/learn/models#foundation_models"
    },
    "text-embedding-preview-0409": {
        "max_tokens": 3072,
        "max_input_tokens": 3072,
        "output_vector_size": 768,
        "input_cost_per_token": 0.00000000625,
        "input_cost_per_token_batch_requests": 0.000000005,
        "output_cost_per_token": 0,
        "litellm_provider": "vertex_ai-embedding-models",
        "mode": "embedding",
        "source": "https://cloud.google.com/vertex-ai/generative-ai/pricing"
    },
    "text-multilingual-embedding-preview-0409":{
        "max_tokens": 3072,
        "max_input_tokens": 3072,
        "output_vector_size": 768,
        "input_cost_per_token": 0.00000000625,
        "output_cost_per_token": 0,
        "litellm_provider": "vertex_ai-embedding-models",
        "mode": "embedding",
        "source": "https://cloud.google.com/vertex-ai/generative-ai/docs/learn/models#foundation_models"
    },
    "palm/chat-bison": {
        "max_tokens": 4096,
        "max_input_tokens": 8192,
        "max_output_tokens": 4096,
        "input_cost_per_token": 0.000000125,
        "output_cost_per_token": 0.000000125,
        "litellm_provider": "palm",
        "mode": "chat",
        "source": "https://cloud.google.com/vertex-ai/generative-ai/docs/learn/models#foundation_models"
    },
    "palm/chat-bison-001": {
        "max_tokens": 4096,
        "max_input_tokens": 8192,
        "max_output_tokens": 4096,
        "input_cost_per_token": 0.000000125,
        "output_cost_per_token": 0.000000125,
        "litellm_provider": "palm",
        "mode": "chat",
        "source": "https://cloud.google.com/vertex-ai/generative-ai/docs/learn/models#foundation_models"
    },
    "palm/text-bison": {
        "max_tokens": 1024,
        "max_input_tokens": 8192,
        "max_output_tokens": 1024,
        "input_cost_per_token": 0.000000125,
        "output_cost_per_token": 0.000000125,
        "litellm_provider": "palm",
        "mode": "completion",
        "source": "https://cloud.google.com/vertex-ai/generative-ai/docs/learn/models#foundation_models"
    },
    "palm/text-bison-001": {
        "max_tokens": 1024,
        "max_input_tokens": 8192,
        "max_output_tokens": 1024,
        "input_cost_per_token": 0.000000125,
        "output_cost_per_token": 0.000000125,
        "litellm_provider": "palm",
        "mode": "completion",
        "source": "https://cloud.google.com/vertex-ai/generative-ai/docs/learn/models#foundation_models"
    },
    "palm/text-bison-safety-off": {
        "max_tokens": 1024,
        "max_input_tokens": 8192,
        "max_output_tokens": 1024,
        "input_cost_per_token": 0.000000125,
        "output_cost_per_token": 0.000000125,
        "litellm_provider": "palm",
        "mode": "completion",
        "source": "https://cloud.google.com/vertex-ai/generative-ai/docs/learn/models#foundation_models"
    },
    "palm/text-bison-safety-recitation-off": {
        "max_tokens": 1024,
        "max_input_tokens": 8192,
        "max_output_tokens": 1024,
        "input_cost_per_token": 0.000000125,
        "output_cost_per_token": 0.000000125,
        "litellm_provider": "palm",
        "mode": "completion",
        "source": "https://cloud.google.com/vertex-ai/generative-ai/docs/learn/models#foundation_models"
    },
    "gemini/gemini-1.5-flash": {
        "max_tokens": 8192,
        "max_input_tokens": 1000000,
        "max_output_tokens": 8192,
        "max_images_per_prompt": 3000,
        "max_videos_per_prompt": 10,
        "max_video_length": 1,
        "max_audio_length_hours": 8.4,
        "max_audio_per_prompt": 1,
        "max_pdf_size_mb": 30, 
        "input_cost_per_token": 0.00000035, 
        "input_cost_per_token_above_128k_tokens": 0.0000007, 
        "output_cost_per_token": 0.00000105, 
        "output_cost_per_token_above_128k_tokens": 0.0000021, 
        "litellm_provider": "gemini",
        "mode": "chat",
        "supports_system_messages": true,
        "supports_function_calling": true,
        "supports_vision": true,
        "source": "https://cloud.google.com/vertex-ai/generative-ai/docs/learn/models#foundation_models"
    },
    "gemini/gemini-1.5-flash-latest": {
        "max_tokens": 8192,
        "max_input_tokens": 1000000,
        "max_output_tokens": 8192,
        "max_images_per_prompt": 3000,
        "max_videos_per_prompt": 10,
        "max_video_length": 1,
        "max_audio_length_hours": 8.4,
        "max_audio_per_prompt": 1,
        "max_pdf_size_mb": 30, 
        "input_cost_per_token": 0.00000035, 
        "input_cost_per_token_above_128k_tokens": 0.0000007, 
        "output_cost_per_token": 0.00000105, 
        "output_cost_per_token_above_128k_tokens": 0.0000021, 
        "litellm_provider": "gemini",
        "mode": "chat",
        "supports_system_messages": true,
        "supports_function_calling": true,
        "supports_vision": true,
        "source": "https://cloud.google.com/vertex-ai/generative-ai/docs/learn/models#foundation_models"
    },
    "gemini/gemini-pro": {
        "max_tokens": 8192,
        "max_input_tokens": 32760,
        "max_output_tokens": 8192,
        "input_cost_per_token": 0.00000035, 
        "input_cost_per_token_above_128k_tokens": 0.0000007, 
        "output_cost_per_token": 0.00000105, 
        "output_cost_per_token_above_128k_tokens": 0.0000021, 
        "litellm_provider": "gemini",
        "mode": "chat",
        "supports_function_calling": true,
        "source": "https://cloud.google.com/vertex-ai/generative-ai/docs/learn/models#foundation_models"
    },
    "gemini/gemini-1.5-pro": {
        "max_tokens": 8192,
        "max_input_tokens": 2097152,
        "max_output_tokens": 8192,
        "input_cost_per_token": 0.0000035, 
        "input_cost_per_token_above_128k_tokens": 0.000007, 
        "output_cost_per_token": 0.0000105, 
        "output_cost_per_token_above_128k_tokens": 0.000021, 
        "litellm_provider": "gemini",
        "mode": "chat",
        "supports_system_messages": true,
        "supports_function_calling": true,
        "supports_vision": true,
        "supports_tool_choice": true, 
        "supports_response_schema": true, 
        "source": "https://ai.google.dev/pricing"
    },
    "gemini/gemini-1.5-pro-latest": {
        "max_tokens": 8192,
        "max_input_tokens": 1048576,
        "max_output_tokens": 8192,
        "input_cost_per_token": 0.0000035, 
        "input_cost_per_token_above_128k_tokens": 0.000007, 
        "output_cost_per_token": 0.00000105, 
        "output_cost_per_token_above_128k_tokens": 0.000021, 
        "litellm_provider": "gemini",
        "mode": "chat",
        "supports_system_messages": true,
        "supports_function_calling": true,
        "supports_vision": true,
        "supports_tool_choice": true, 
        "supports_response_schema": true, 
        "source": "https://ai.google.dev/pricing"
    },
    "gemini/gemini-pro-vision": {
        "max_tokens": 2048,
        "max_input_tokens": 30720,
        "max_output_tokens": 2048,
        "input_cost_per_token": 0.00000035, 
        "input_cost_per_token_above_128k_tokens": 0.0000007, 
        "output_cost_per_token": 0.00000105, 
        "output_cost_per_token_above_128k_tokens": 0.0000021, 
        "litellm_provider": "gemini",
        "mode": "chat",
        "supports_function_calling": true,
        "supports_vision": true,
        "source": "https://cloud.google.com/vertex-ai/generative-ai/docs/learn/models#foundation_models"
    },
    "command-r": {
        "max_tokens": 4096, 
        "max_input_tokens": 128000,
        "max_output_tokens": 4096,
        "input_cost_per_token": 0.00000050,
        "output_cost_per_token": 0.0000015,
        "litellm_provider": "cohere_chat",
        "mode": "chat",
        "supports_function_calling": true
    },
    "command-light": {
        "max_tokens": 4096, 
        "max_input_tokens": 4096,
        "max_output_tokens": 4096,
        "input_cost_per_token": 0.000015,
        "output_cost_per_token": 0.000015,
        "litellm_provider": "cohere_chat",
        "mode": "chat"
    },
    "command-r-plus": {
        "max_tokens": 4096, 
        "max_input_tokens": 128000,
        "max_output_tokens": 4096,
        "input_cost_per_token": 0.000003,
        "output_cost_per_token": 0.000015,
        "litellm_provider": "cohere_chat",
        "mode": "chat",
        "supports_function_calling": true
    },
    "command-nightly": {
        "max_tokens": 4096, 
        "max_input_tokens": 4096,
        "max_output_tokens": 4096,
        "input_cost_per_token": 0.000015,
        "output_cost_per_token": 0.000015,
        "litellm_provider": "cohere",
        "mode": "completion"
    },
     "command": {
        "max_tokens": 4096, 
        "max_input_tokens": 4096,
        "max_output_tokens": 4096,
        "input_cost_per_token": 0.000015,
        "output_cost_per_token": 0.000015,
        "litellm_provider": "cohere",
        "mode": "completion"
    },
     "command-medium-beta": {
        "max_tokens": 4096, 
        "max_input_tokens": 4096,
        "max_output_tokens": 4096,
        "input_cost_per_token": 0.000015,
        "output_cost_per_token": 0.000015,
        "litellm_provider": "cohere",
        "mode": "completion"
    },
     "command-xlarge-beta": {
        "max_tokens": 4096, 
        "max_input_tokens": 4096,
        "max_output_tokens": 4096,
        "input_cost_per_token": 0.000015,
        "output_cost_per_token": 0.000015,
        "litellm_provider": "cohere",
        "mode": "completion"
    },
    "replicate/llama-2-70b-chat:2c1608e18606fad2812020dc541930f2d0495ce32eee50074220b87300bc16e1": {
        "max_tokens": 4096, 
        "max_input_tokens": 4096,
        "max_output_tokens": 4096,
        "input_cost_per_token": 0.0000,
        "output_cost_per_token": 0.0000,
        "litellm_provider": "replicate",
        "mode": "chat"
    },
    "replicate/meta/llama-2-13b": {
        "max_tokens": 4096,
        "max_input_tokens": 4096,
        "max_output_tokens": 4096,
        "input_cost_per_token": 0.0000001,
        "output_cost_per_token": 0.0000005,
        "litellm_provider": "replicate",
        "mode": "chat"
    },
    "replicate/meta/llama-2-13b-chat": {
        "max_tokens": 4096,
        "max_input_tokens": 4096,
        "max_output_tokens": 4096,
        "input_cost_per_token": 0.0000001,
        "output_cost_per_token": 0.0000005,
        "litellm_provider": "replicate",
        "mode": "chat"
    },
    "replicate/meta/llama-2-70b": {
        "max_tokens": 4096,
        "max_input_tokens": 4096,
        "max_output_tokens": 4096,
        "input_cost_per_token": 0.00000065,
        "output_cost_per_token": 0.00000275,
        "litellm_provider": "replicate",
        "mode": "chat"
    },
    "replicate/meta/llama-2-70b-chat": {
        "max_tokens": 4096,
        "max_input_tokens": 4096,
        "max_output_tokens": 4096,
        "input_cost_per_token": 0.00000065,
        "output_cost_per_token": 0.00000275,
        "litellm_provider": "replicate",
        "mode": "chat"
    },
    "replicate/meta/llama-2-7b": {
        "max_tokens": 4096,
        "max_input_tokens": 4096,
        "max_output_tokens": 4096,
        "input_cost_per_token": 0.00000005,
        "output_cost_per_token": 0.00000025,
        "litellm_provider": "replicate",
        "mode": "chat"
    },
    "replicate/meta/llama-2-7b-chat": {
        "max_tokens": 4096,
        "max_input_tokens": 4096,
        "max_output_tokens": 4096,
        "input_cost_per_token": 0.00000005,
        "output_cost_per_token": 0.00000025,
        "litellm_provider": "replicate",
        "mode": "chat"
    },
    "replicate/meta/llama-3-70b": {
        "max_tokens": 8192,
        "max_input_tokens": 8192,
        "max_output_tokens": 8192,
        "input_cost_per_token": 0.00000065,
        "output_cost_per_token": 0.00000275,
        "litellm_provider": "replicate",
        "mode": "chat"
    },
    "replicate/meta/llama-3-70b-instruct": {
        "max_tokens": 8192,
        "max_input_tokens": 8192,
        "max_output_tokens": 8192,
        "input_cost_per_token": 0.00000065,
        "output_cost_per_token": 0.00000275,
        "litellm_provider": "replicate",
        "mode": "chat"
    },
    "replicate/meta/llama-3-8b": {
        "max_tokens": 8086,
        "max_input_tokens": 8086,
        "max_output_tokens": 8086,
        "input_cost_per_token": 0.00000005,
        "output_cost_per_token": 0.00000025,
        "litellm_provider": "replicate",
        "mode": "chat"
    },
    "replicate/meta/llama-3-8b-instruct": {
        "max_tokens": 8086,
        "max_input_tokens": 8086,
        "max_output_tokens": 8086,
        "input_cost_per_token": 0.00000005,
        "output_cost_per_token": 0.00000025,
        "litellm_provider": "replicate",
        "mode": "chat"
    },
    "replicate/mistralai/mistral-7b-v0.1": {
        "max_tokens": 4096,
        "max_input_tokens": 4096,
        "max_output_tokens": 4096,
        "input_cost_per_token": 0.00000005,
        "output_cost_per_token": 0.00000025,
        "litellm_provider": "replicate",
        "mode": "chat"
    },
    "replicate/mistralai/mistral-7b-instruct-v0.2": {
        "max_tokens": 4096,
        "max_input_tokens": 4096,
        "max_output_tokens": 4096,
        "input_cost_per_token": 0.00000005,
        "output_cost_per_token": 0.00000025,
        "litellm_provider": "replicate",
        "mode": "chat"
    },
    "replicate/mistralai/mixtral-8x7b-instruct-v0.1": {
        "max_tokens": 4096,
        "max_input_tokens": 4096,
        "max_output_tokens": 4096,
        "input_cost_per_token": 0.0000003,
        "output_cost_per_token": 0.000001,
        "litellm_provider": "replicate",
        "mode": "chat"
    },
    "openrouter/deepseek/deepseek-coder": {
        "max_tokens": 4096,
        "max_input_tokens": 32000,
        "max_output_tokens": 4096,
        "input_cost_per_token": 0.00000014,
        "output_cost_per_token": 0.00000028,
        "litellm_provider": "openrouter",
        "mode": "chat"
    },
    "openrouter/microsoft/wizardlm-2-8x22b:nitro": {
        "max_tokens": 65536,
        "input_cost_per_token": 0.000001,
        "output_cost_per_token": 0.000001,
        "litellm_provider": "openrouter",
        "mode": "chat"
    },
    "openrouter/google/gemini-pro-1.5": {
        "max_tokens": 8192,
        "max_input_tokens": 1000000,
        "max_output_tokens": 8192,
        "input_cost_per_token": 0.0000025,
        "output_cost_per_token": 0.0000075,
        "input_cost_per_image": 0.00265, 
        "litellm_provider": "openrouter",
        "mode": "chat",
        "supports_function_calling": true,
        "supports_vision": true
    },
    "openrouter/mistralai/mixtral-8x22b-instruct": {
        "max_tokens": 65536,
        "input_cost_per_token": 0.00000065,
        "output_cost_per_token": 0.00000065,
        "litellm_provider": "openrouter",
        "mode": "chat"
    },
    "openrouter/cohere/command-r-plus": {
        "max_tokens": 128000,
        "input_cost_per_token": 0.000003,
        "output_cost_per_token": 0.000015,
        "litellm_provider": "openrouter",
        "mode": "chat"
    },
    "openrouter/databricks/dbrx-instruct": {
        "max_tokens": 32768,
        "input_cost_per_token": 0.0000006,
        "output_cost_per_token": 0.0000006,
        "litellm_provider": "openrouter",
        "mode": "chat"
    },
    "openrouter/anthropic/claude-3-haiku": {
        "max_tokens": 200000,
        "input_cost_per_token": 0.00000025,
        "output_cost_per_token": 0.00000125,
        "input_cost_per_image": 0.0004, 
        "litellm_provider": "openrouter",
        "mode": "chat",
        "supports_function_calling": true,
        "supports_vision": true
    },
    "openrouter/anthropic/claude-3-haiku-20240307": {
        "max_tokens": 4096,
        "max_input_tokens": 200000,
        "max_output_tokens": 4096,
        "input_cost_per_token": 0.00000025,
        "output_cost_per_token": 0.00000125,
        "litellm_provider": "openrouter",
        "mode": "chat",
        "supports_function_calling": true,
        "supports_vision": true,
        "tool_use_system_prompt_tokens": 264
    },
    "openrouter/anthropic/claude-3.5-sonnet": {
        "max_tokens": 4096,
        "max_input_tokens": 200000,
        "max_output_tokens": 4096,
        "input_cost_per_token": 0.000003,
        "output_cost_per_token": 0.000015,
        "litellm_provider": "openrouter",
        "mode": "chat",
        "supports_function_calling": true,
        "supports_vision": true,
        "tool_use_system_prompt_tokens": 159
    },
    "openrouter/anthropic/claude-3-sonnet": {
        "max_tokens": 200000,
        "input_cost_per_token": 0.000003,
        "output_cost_per_token": 0.000015,
        "input_cost_per_image": 0.0048,  
        "litellm_provider": "openrouter",
        "mode": "chat",
        "supports_function_calling": true,
        "supports_vision": true
    },
    "openrouter/mistralai/mistral-large": {
        "max_tokens": 32000,
        "input_cost_per_token": 0.000008,
        "output_cost_per_token": 0.000024,
        "litellm_provider": "openrouter",
        "mode": "chat"
    },
    "openrouter/cognitivecomputations/dolphin-mixtral-8x7b": {
        "max_tokens": 32769,
        "input_cost_per_token": 0.0000005,
        "output_cost_per_token": 0.0000005,
        "litellm_provider": "openrouter",
        "mode": "chat"
    },
    "openrouter/google/gemini-pro-vision": {
        "max_tokens": 45875,
        "input_cost_per_token": 0.000000125,
        "output_cost_per_token": 0.000000375,
        "input_cost_per_image": 0.0025,  
        "litellm_provider": "openrouter",
        "mode": "chat",
        "supports_function_calling": true,
        "supports_vision": true
    },
    "openrouter/fireworks/firellava-13b": {
        "max_tokens": 4096,
        "input_cost_per_token": 0.0000002,
        "output_cost_per_token": 0.0000002,
        "litellm_provider": "openrouter",
        "mode": "chat"
    },
    "openrouter/meta-llama/llama-3-8b-instruct:free": {
        "max_tokens": 8192,
        "input_cost_per_token": 0.0,
        "output_cost_per_token": 0.0,
        "litellm_provider": "openrouter",
        "mode": "chat"
    },
    "openrouter/meta-llama/llama-3-8b-instruct:extended": {
        "max_tokens": 16384,
        "input_cost_per_token": 0.000000225,
        "output_cost_per_token": 0.00000225,
        "litellm_provider": "openrouter",
        "mode": "chat"
    },
    "openrouter/meta-llama/llama-3-70b-instruct:nitro": {
        "max_tokens": 8192,
        "input_cost_per_token": 0.0000009,
        "output_cost_per_token": 0.0000009,
        "litellm_provider": "openrouter",
        "mode": "chat"
    },
    "openrouter/meta-llama/llama-3-70b-instruct": {
        "max_tokens": 8192,
        "input_cost_per_token": 0.00000059,
        "output_cost_per_token": 0.00000079,
        "litellm_provider": "openrouter",
        "mode": "chat"
    },
    "openrouter/openai/gpt-4o": {
        "max_tokens": 4096,
        "max_input_tokens": 128000,
        "max_output_tokens": 4096,
        "input_cost_per_token": 0.000005,
        "output_cost_per_token": 0.000015,
        "litellm_provider": "openrouter",
        "mode": "chat",
        "supports_function_calling": true,
        "supports_parallel_function_calling": true,
        "supports_vision": true
    },
    "openrouter/openai/gpt-4o-2024-05-13": {
        "max_tokens": 4096,
        "max_input_tokens": 128000,
        "max_output_tokens": 4096,
        "input_cost_per_token": 0.000005,
        "output_cost_per_token": 0.000015,
        "litellm_provider": "openrouter",
        "mode": "chat",
        "supports_function_calling": true,
        "supports_parallel_function_calling": true,
        "supports_vision": true
    },
    "openrouter/openai/gpt-4-vision-preview": {
        "max_tokens": 130000,
        "input_cost_per_token": 0.00001,
        "output_cost_per_token": 0.00003,
        "input_cost_per_image": 0.01445, 
        "litellm_provider": "openrouter",
        "mode": "chat",
        "supports_function_calling": true,
        "supports_vision": true
    },
    "openrouter/openai/gpt-3.5-turbo": {
        "max_tokens": 4095,
        "input_cost_per_token": 0.0000015,
        "output_cost_per_token": 0.000002,
        "litellm_provider": "openrouter",
        "mode": "chat"
    },
    "openrouter/openai/gpt-3.5-turbo-16k": {
        "max_tokens": 16383,
        "input_cost_per_token": 0.000003,
        "output_cost_per_token": 0.000004,
        "litellm_provider": "openrouter",
        "mode": "chat"
    },
    "openrouter/openai/gpt-4": {
        "max_tokens": 8192,
        "input_cost_per_token": 0.00003,
        "output_cost_per_token": 0.00006,
        "litellm_provider": "openrouter",
        "mode": "chat"
    },
    "openrouter/anthropic/claude-instant-v1": {
        "max_tokens": 100000,
        "max_output_tokens": 8191,
        "input_cost_per_token": 0.00000163,
        "output_cost_per_token": 0.00000551,
        "litellm_provider": "openrouter",
        "mode": "chat"
    },
    "openrouter/anthropic/claude-2": {
        "max_tokens": 100000,
        "max_output_tokens": 8191,
        "input_cost_per_token": 0.00001102,
        "output_cost_per_token": 0.00003268,
        "litellm_provider": "openrouter",
        "mode": "chat"
    },
    "openrouter/anthropic/claude-3-opus": {
        "max_tokens": 4096,
        "max_input_tokens": 200000,
        "max_output_tokens": 4096,
        "input_cost_per_token": 0.000015,
        "output_cost_per_token": 0.000075,
        "litellm_provider": "openrouter",
        "mode": "chat",
        "supports_function_calling": true,
        "supports_vision": true,
        "tool_use_system_prompt_tokens": 395
    },
    "openrouter/google/palm-2-chat-bison": {
        "max_tokens": 25804,
        "input_cost_per_token": 0.0000005,
        "output_cost_per_token": 0.0000005,
        "litellm_provider": "openrouter",
        "mode": "chat"
    },
    "openrouter/google/palm-2-codechat-bison": {
        "max_tokens": 20070,
        "input_cost_per_token": 0.0000005,
        "output_cost_per_token": 0.0000005,
        "litellm_provider": "openrouter",
        "mode": "chat"
    },
    "openrouter/meta-llama/llama-2-13b-chat": {
        "max_tokens": 4096,
        "input_cost_per_token": 0.0000002,
        "output_cost_per_token": 0.0000002,
        "litellm_provider": "openrouter",
        "mode": "chat"
    },
    "openrouter/meta-llama/llama-2-70b-chat": {
        "max_tokens": 4096,
        "input_cost_per_token": 0.0000015,
        "output_cost_per_token": 0.0000015,
        "litellm_provider": "openrouter",
        "mode": "chat"
    },
    "openrouter/meta-llama/codellama-34b-instruct": {
        "max_tokens": 8192,
        "input_cost_per_token": 0.0000005,
        "output_cost_per_token": 0.0000005,
        "litellm_provider": "openrouter",
        "mode": "chat"
    },
    "openrouter/nousresearch/nous-hermes-llama2-13b": {
        "max_tokens": 4096,
        "input_cost_per_token": 0.0000002,
        "output_cost_per_token": 0.0000002,
        "litellm_provider": "openrouter",
        "mode": "chat"
    },
    "openrouter/mancer/weaver": {
        "max_tokens": 8000,
        "input_cost_per_token": 0.000005625,
        "output_cost_per_token": 0.000005625,
        "litellm_provider": "openrouter",
        "mode": "chat"
    },
    "openrouter/gryphe/mythomax-l2-13b": {
        "max_tokens": 8192,
        "input_cost_per_token": 0.000001875,
        "output_cost_per_token": 0.000001875,
        "litellm_provider": "openrouter",
        "mode": "chat"
    },
    "openrouter/jondurbin/airoboros-l2-70b-2.1": {
        "max_tokens": 4096,
        "input_cost_per_token": 0.000013875,
        "output_cost_per_token": 0.000013875,
        "litellm_provider": "openrouter",
        "mode": "chat"
    },
    "openrouter/undi95/remm-slerp-l2-13b": {
        "max_tokens": 6144,
        "input_cost_per_token": 0.000001875,
        "output_cost_per_token": 0.000001875,
        "litellm_provider": "openrouter",
        "mode": "chat"
    },
    "openrouter/pygmalionai/mythalion-13b": {
        "max_tokens": 4096,
        "input_cost_per_token": 0.000001875,
        "output_cost_per_token": 0.000001875,
        "litellm_provider": "openrouter",
        "mode": "chat"
    },
    "openrouter/mistralai/mistral-7b-instruct": {
        "max_tokens": 8192,
        "input_cost_per_token": 0.00000013,
        "output_cost_per_token": 0.00000013,
        "litellm_provider": "openrouter",
        "mode": "chat"
    },
    "openrouter/mistralai/mistral-7b-instruct:free": {
        "max_tokens": 8192,
        "input_cost_per_token": 0.0,
        "output_cost_per_token": 0.0,
        "litellm_provider": "openrouter",
        "mode": "chat"
    },
    "j2-ultra": {
        "max_tokens": 8192,
        "max_input_tokens": 8192,
        "max_output_tokens": 8192,
        "input_cost_per_token": 0.000015,
        "output_cost_per_token": 0.000015,
        "litellm_provider": "ai21",
        "mode": "completion"
    },
    "j2-mid": {
        "max_tokens": 8192,
        "max_input_tokens": 8192,
        "max_output_tokens": 8192,
        "input_cost_per_token": 0.00001,
        "output_cost_per_token": 0.00001,
        "litellm_provider": "ai21",
        "mode": "completion"
    },
    "j2-light": {
        "max_tokens": 8192,
        "max_input_tokens": 8192,
        "max_output_tokens": 8192,
        "input_cost_per_token": 0.000003,
        "output_cost_per_token": 0.000003,
        "litellm_provider": "ai21",
        "mode": "completion"
    },
    "dolphin": {
        "max_tokens": 16384,
        "max_input_tokens": 16384,
        "max_output_tokens": 16384,
        "input_cost_per_token": 0.0000005,
        "output_cost_per_token": 0.0000005,
        "litellm_provider": "nlp_cloud",
        "mode": "completion"
    },
    "chatdolphin": {
        "max_tokens": 16384,
        "max_input_tokens": 16384,
        "max_output_tokens": 16384,
        "input_cost_per_token": 0.0000005,
        "output_cost_per_token": 0.0000005,
        "litellm_provider": "nlp_cloud",
        "mode": "chat"
    },
    "luminous-base": {
        "max_tokens": 2048, 
        "input_cost_per_token": 0.00003,
        "output_cost_per_token": 0.000033,
        "litellm_provider": "aleph_alpha",
        "mode": "completion"
    },
    "luminous-base-control": {
        "max_tokens": 2048, 
        "input_cost_per_token": 0.0000375,
        "output_cost_per_token": 0.00004125,
        "litellm_provider": "aleph_alpha",
        "mode": "chat"
    },
    "luminous-extended": {
        "max_tokens": 2048, 
        "input_cost_per_token": 0.000045,
        "output_cost_per_token": 0.0000495,
        "litellm_provider": "aleph_alpha",
        "mode": "completion"
    },
    "luminous-extended-control": {
        "max_tokens": 2048, 
        "input_cost_per_token": 0.00005625,
        "output_cost_per_token": 0.000061875,
        "litellm_provider": "aleph_alpha",
        "mode": "chat"
    },
    "luminous-supreme": {
        "max_tokens": 2048, 
        "input_cost_per_token": 0.000175,
        "output_cost_per_token": 0.0001925,
        "litellm_provider": "aleph_alpha",
        "mode": "completion"
    },
    "luminous-supreme-control": {
        "max_tokens": 2048, 
        "input_cost_per_token": 0.00021875,
        "output_cost_per_token": 0.000240625,
        "litellm_provider": "aleph_alpha",
        "mode": "chat"
    },
    "ai21.j2-mid-v1": {
        "max_tokens": 8191, 
        "max_input_tokens": 8191, 
        "max_output_tokens": 8191, 
        "input_cost_per_token": 0.0000125,
        "output_cost_per_token": 0.0000125,
        "litellm_provider": "bedrock",
        "mode": "chat"
    },
    "ai21.j2-ultra-v1": {
        "max_tokens": 8191, 
        "max_input_tokens": 8191, 
        "max_output_tokens": 8191, 
        "input_cost_per_token": 0.0000188,
        "output_cost_per_token": 0.0000188,
        "litellm_provider": "bedrock",
        "mode": "chat"
    },
    "amazon.titan-text-lite-v1": {
        "max_tokens": 4000, 
        "max_input_tokens": 42000,
        "max_output_tokens": 4000, 
        "input_cost_per_token": 0.0000003,
        "output_cost_per_token": 0.0000004,
        "litellm_provider": "bedrock",
        "mode": "chat"
    },
    "amazon.titan-text-express-v1": {
        "max_tokens": 8000, 
        "max_input_tokens": 42000,
        "max_output_tokens": 8000, 
        "input_cost_per_token": 0.0000013,
        "output_cost_per_token": 0.0000017,
        "litellm_provider": "bedrock",
        "mode": "chat"
    },
    "amazon.titan-embed-text-v1": {
        "max_tokens": 8192, 
        "max_input_tokens": 8192, 
        "output_vector_size": 1536,
        "input_cost_per_token": 0.0000001,
        "output_cost_per_token": 0.0,
        "litellm_provider": "bedrock", 
        "mode": "embedding"
    },
    "amazon.titan-embed-text-v2:0": {
        "max_tokens": 8192, 
        "max_input_tokens": 8192, 
        "output_vector_size": 1024,
        "input_cost_per_token": 0.0000002,
        "output_cost_per_token": 0.0,
        "litellm_provider": "bedrock", 
        "mode": "embedding"
    },
    "mistral.mistral-7b-instruct-v0:2": {
        "max_tokens": 8191,
        "max_input_tokens": 32000,
        "max_output_tokens": 8191,
        "input_cost_per_token": 0.00000015,
        "output_cost_per_token": 0.0000002,
        "litellm_provider": "bedrock",
        "mode": "chat"
    },
    "mistral.mixtral-8x7b-instruct-v0:1": {
        "max_tokens": 8191,
        "max_input_tokens": 32000,
        "max_output_tokens": 8191,
        "input_cost_per_token": 0.00000045,
        "output_cost_per_token": 0.0000007,
        "litellm_provider": "bedrock",
        "mode": "chat"
    },
    "mistral.mistral-large-2402-v1:0": {
        "max_tokens": 8191,
        "max_input_tokens": 32000,
        "max_output_tokens": 8191,
        "input_cost_per_token": 0.000008,
        "output_cost_per_token": 0.000024,
        "litellm_provider": "bedrock",
        "mode": "chat"
    },
    "bedrock/us-west-2/mistral.mixtral-8x7b-instruct-v0:1": {
        "max_tokens": 8191,
        "max_input_tokens": 32000,
        "max_output_tokens": 8191,
        "input_cost_per_token": 0.00000045,
        "output_cost_per_token": 0.0000007,
        "litellm_provider": "bedrock",
        "mode": "chat"
    },
    "bedrock/us-east-1/mistral.mixtral-8x7b-instruct-v0:1": {
        "max_tokens": 8191,
        "max_input_tokens": 32000,
        "max_output_tokens": 8191,
        "input_cost_per_token": 0.00000045,
        "output_cost_per_token": 0.0000007,
        "litellm_provider": "bedrock",
        "mode": "chat"
    },
    "bedrock/eu-west-3/mistral.mixtral-8x7b-instruct-v0:1": {
        "max_tokens": 8191,
        "max_input_tokens": 32000,
        "max_output_tokens": 8191,
        "input_cost_per_token": 0.00000059,
        "output_cost_per_token": 0.00000091,
        "litellm_provider": "bedrock",
        "mode": "chat"
    },
    "bedrock/us-west-2/mistral.mistral-7b-instruct-v0:2": {
        "max_tokens": 8191,
        "max_input_tokens": 32000,
        "max_output_tokens": 8191,
        "input_cost_per_token": 0.00000015,
        "output_cost_per_token": 0.0000002,
        "litellm_provider": "bedrock",
        "mode": "chat"
    },
    "bedrock/us-east-1/mistral.mistral-7b-instruct-v0:2": {
        "max_tokens": 8191,
        "max_input_tokens": 32000,
        "max_output_tokens": 8191,
        "input_cost_per_token": 0.00000015,
        "output_cost_per_token": 0.0000002,
        "litellm_provider": "bedrock",
        "mode": "chat"
    },
    "bedrock/eu-west-3/mistral.mistral-7b-instruct-v0:2": {
        "max_tokens": 8191,
        "max_input_tokens": 32000,
        "max_output_tokens": 8191,
        "input_cost_per_token": 0.0000002,
        "output_cost_per_token": 0.00000026,
        "litellm_provider": "bedrock",
        "mode": "chat"
    },
    "bedrock/us-east-1/mistral.mistral-large-2402-v1:0": {
        "max_tokens": 8191,
        "max_input_tokens": 32000,
        "max_output_tokens": 8191,
        "input_cost_per_token": 0.000008,
        "output_cost_per_token": 0.000024,
        "litellm_provider": "bedrock",
        "mode": "chat"
    },
    "bedrock/us-west-2/mistral.mistral-large-2402-v1:0": {
        "max_tokens": 8191,
        "max_input_tokens": 32000,
        "max_output_tokens": 8191,
        "input_cost_per_token": 0.000008,
        "output_cost_per_token": 0.000024,
        "litellm_provider": "bedrock",
        "mode": "chat"
    },
    "bedrock/eu-west-3/mistral.mistral-large-2402-v1:0": {
        "max_tokens": 8191,
        "max_input_tokens": 32000,
        "max_output_tokens": 8191,
        "input_cost_per_token": 0.0000104,
        "output_cost_per_token": 0.0000312,
        "litellm_provider": "bedrock",
        "mode": "chat"
    },
    "anthropic.claude-3-sonnet-20240229-v1:0": {
        "max_tokens": 4096, 
        "max_input_tokens": 200000,
        "max_output_tokens": 4096,
        "input_cost_per_token": 0.000003,
        "output_cost_per_token": 0.000015,
        "litellm_provider": "bedrock",
        "mode": "chat",
        "supports_function_calling": true,
        "supports_vision": true
    },
    "anthropic.claude-3-5-sonnet-20240620-v1:0": {
        "max_tokens": 4096, 
        "max_input_tokens": 200000,
        "max_output_tokens": 4096,
        "input_cost_per_token": 0.000003,
        "output_cost_per_token": 0.000015,
        "litellm_provider": "bedrock",
        "mode": "chat",
        "supports_function_calling": true,
        "supports_vision": true
    },
    "anthropic.claude-3-haiku-20240307-v1:0": {
        "max_tokens": 4096, 
        "max_input_tokens": 200000,
        "max_output_tokens": 4096,
        "input_cost_per_token": 0.00000025,
        "output_cost_per_token": 0.00000125,
        "litellm_provider": "bedrock",
        "mode": "chat",
        "supports_function_calling": true,
        "supports_vision": true
    },
    "anthropic.claude-3-opus-20240229-v1:0": {
        "max_tokens": 4096,
        "max_input_tokens": 200000,
        "max_output_tokens": 4096,
        "input_cost_per_token": 0.000015,
        "output_cost_per_token": 0.000075,
        "litellm_provider": "bedrock",
        "mode": "chat",
        "supports_function_calling": true,
        "supports_vision": true
    },
    "anthropic.claude-v1": {
        "max_tokens": 8191, 
        "max_input_tokens": 100000,
        "max_output_tokens": 8191,
        "input_cost_per_token": 0.000008,
        "output_cost_per_token": 0.000024,
        "litellm_provider": "bedrock",
        "mode": "chat"
    },
    "bedrock/us-east-1/anthropic.claude-v1": {
        "max_tokens": 8191, 
        "max_input_tokens": 100000,
        "max_output_tokens": 8191,
        "input_cost_per_token": 0.000008,
        "output_cost_per_token": 0.000024,
        "litellm_provider": "bedrock",
        "mode": "chat"
    },
    "bedrock/us-west-2/anthropic.claude-v1": {
        "max_tokens": 8191, 
        "max_input_tokens": 100000,
        "max_output_tokens": 8191,
        "input_cost_per_token": 0.000008,
        "output_cost_per_token": 0.000024,
        "litellm_provider": "bedrock",
        "mode": "chat"
    },
    "bedrock/ap-northeast-1/anthropic.claude-v1": {
        "max_tokens": 8191, 
        "max_input_tokens": 100000,
        "max_output_tokens": 8191,
        "input_cost_per_token": 0.000008,
        "output_cost_per_token": 0.000024,
        "litellm_provider": "bedrock",
        "mode": "chat"
    },
    "bedrock/ap-northeast-1/1-month-commitment/anthropic.claude-v1": {
        "max_tokens": 8191, 
        "max_input_tokens": 100000,
        "max_output_tokens": 8191,
        "input_cost_per_second": 0.0455,
        "output_cost_per_second": 0.0455,
        "litellm_provider": "bedrock",
        "mode": "chat"
    },
    "bedrock/ap-northeast-1/6-month-commitment/anthropic.claude-v1": {
        "max_tokens": 8191, 
        "max_input_tokens": 100000,
        "max_output_tokens": 8191,
        "input_cost_per_second": 0.02527,
        "output_cost_per_second": 0.02527,
        "litellm_provider": "bedrock",
        "mode": "chat"
    },
    "bedrock/eu-central-1/anthropic.claude-v1": {
        "max_tokens": 8191, 
        "max_input_tokens": 100000,
        "max_output_tokens": 8191, 
        "input_cost_per_token": 0.000008,
        "output_cost_per_token": 0.000024,
        "litellm_provider": "bedrock",
        "mode": "chat"
    },
    "bedrock/eu-central-1/1-month-commitment/anthropic.claude-v1": {
        "max_tokens": 8191, 
        "max_input_tokens": 100000,
        "max_output_tokens": 8191, 
        "input_cost_per_second": 0.0415,
        "output_cost_per_second": 0.0415,
        "litellm_provider": "bedrock",
        "mode": "chat"
    },
    "bedrock/eu-central-1/6-month-commitment/anthropic.claude-v1": {
        "max_tokens": 8191, 
        "max_input_tokens": 100000,
        "max_output_tokens": 8191, 
        "input_cost_per_second": 0.02305,
        "output_cost_per_second": 0.02305,
        "litellm_provider": "bedrock",
        "mode": "chat"
    },
    "bedrock/us-east-1/1-month-commitment/anthropic.claude-v1": {
        "max_tokens": 8191, 
        "max_input_tokens": 100000,
        "max_output_tokens": 8191, 
        "input_cost_per_second": 0.0175,
        "output_cost_per_second": 0.0175,
        "litellm_provider": "bedrock",
        "mode": "chat"
    },
    "bedrock/us-east-1/6-month-commitment/anthropic.claude-v1": {
        "max_tokens": 8191, 
        "max_input_tokens": 100000,
        "max_output_tokens": 8191, 
        "input_cost_per_second": 0.00972,
        "output_cost_per_second": 0.00972,
        "litellm_provider": "bedrock",
        "mode": "chat"
    },
    "bedrock/us-west-2/1-month-commitment/anthropic.claude-v1": {
        "max_tokens": 8191, 
        "max_input_tokens": 100000,
        "max_output_tokens": 8191, 
        "input_cost_per_second": 0.0175,
        "output_cost_per_second": 0.0175,
        "litellm_provider": "bedrock",
        "mode": "chat"
    },
    "bedrock/us-west-2/6-month-commitment/anthropic.claude-v1": {
        "max_tokens": 8191, 
        "max_input_tokens": 100000,
        "max_output_tokens": 8191, 
        "input_cost_per_second": 0.00972,
        "output_cost_per_second": 0.00972,
        "litellm_provider": "bedrock",
        "mode": "chat"
    },
    "anthropic.claude-v2": {
        "max_tokens": 8191, 
        "max_input_tokens": 100000,
        "max_output_tokens": 8191, 
        "input_cost_per_token": 0.000008,
        "output_cost_per_token": 0.000024,
        "litellm_provider": "bedrock",
        "mode": "chat"
    },
    "bedrock/us-east-1/anthropic.claude-v2": {
        "max_tokens": 8191, 
        "max_input_tokens": 100000,
        "max_output_tokens": 8191, 
        "input_cost_per_token": 0.000008,
        "output_cost_per_token": 0.000024,
        "litellm_provider": "bedrock",
        "mode": "chat"
    },
    "bedrock/us-west-2/anthropic.claude-v2": {
        "max_tokens": 8191, 
        "max_input_tokens": 100000,
        "max_output_tokens": 8191, 
        "input_cost_per_token": 0.000008,
        "output_cost_per_token": 0.000024,
        "litellm_provider": "bedrock",
        "mode": "chat"
    },
    "bedrock/ap-northeast-1/anthropic.claude-v2": {
        "max_tokens": 8191, 
        "max_input_tokens": 100000,
        "max_output_tokens": 8191, 
        "input_cost_per_token": 0.000008,
        "output_cost_per_token": 0.000024,
        "litellm_provider": "bedrock",
        "mode": "chat"
    },
    "bedrock/ap-northeast-1/1-month-commitment/anthropic.claude-v2": {
        "max_tokens": 8191, 
        "max_input_tokens": 100000,
        "max_output_tokens": 8191, 
        "input_cost_per_second": 0.0455,
        "output_cost_per_second": 0.0455,
        "litellm_provider": "bedrock",
        "mode": "chat"
    },
    "bedrock/ap-northeast-1/6-month-commitment/anthropic.claude-v2": {
        "max_tokens": 8191, 
        "max_input_tokens": 100000,
        "max_output_tokens": 8191, 
        "input_cost_per_second": 0.02527,
        "output_cost_per_second": 0.02527,
        "litellm_provider": "bedrock",
        "mode": "chat"
    },
    "bedrock/eu-central-1/anthropic.claude-v2": {
        "max_tokens": 8191, 
        "max_input_tokens": 100000,
        "max_output_tokens": 8191, 
        "input_cost_per_token": 0.000008,
        "output_cost_per_token": 0.000024,
        "litellm_provider": "bedrock",
        "mode": "chat"
    },
    "bedrock/eu-central-1/1-month-commitment/anthropic.claude-v2": {
        "max_tokens": 8191, 
        "max_input_tokens": 100000,
        "max_output_tokens": 8191, 
        "input_cost_per_second": 0.0415,
        "output_cost_per_second": 0.0415,
        "litellm_provider": "bedrock",
        "mode": "chat"
    },
    "bedrock/eu-central-1/6-month-commitment/anthropic.claude-v2": {
        "max_tokens": 8191, 
        "max_input_tokens": 100000,
        "max_output_tokens": 8191, 
        "input_cost_per_second": 0.02305,
        "output_cost_per_second": 0.02305,
        "litellm_provider": "bedrock",
        "mode": "chat"
    },
    "bedrock/us-east-1/1-month-commitment/anthropic.claude-v2": {
        "max_tokens": 8191, 
        "max_input_tokens": 100000,
        "max_output_tokens": 8191, 
        "input_cost_per_second": 0.0175,
        "output_cost_per_second": 0.0175,
        "litellm_provider": "bedrock",
        "mode": "chat"
    },
    "bedrock/us-east-1/6-month-commitment/anthropic.claude-v2": {
        "max_tokens": 8191, 
        "max_input_tokens": 100000,
        "max_output_tokens": 8191, 
        "input_cost_per_second": 0.00972,
        "output_cost_per_second": 0.00972,
        "litellm_provider": "bedrock",
        "mode": "chat"
    },
    "bedrock/us-west-2/1-month-commitment/anthropic.claude-v2": {
        "max_tokens": 8191, 
        "max_input_tokens": 100000,
        "max_output_tokens": 8191, 
        "input_cost_per_second": 0.0175,
        "output_cost_per_second": 0.0175,
        "litellm_provider": "bedrock",
        "mode": "chat"
    },
    "bedrock/us-west-2/6-month-commitment/anthropic.claude-v2": {
        "max_tokens": 8191, 
        "max_input_tokens": 100000,
        "max_output_tokens": 8191, 
        "input_cost_per_second": 0.00972,
        "output_cost_per_second": 0.00972,
        "litellm_provider": "bedrock",
        "mode": "chat"
    },
    "anthropic.claude-v2:1": {
        "max_tokens": 8191, 
        "max_input_tokens": 100000, 
        "max_output_tokens": 8191,
        "input_cost_per_token": 0.000008,
        "output_cost_per_token": 0.000024,
        "litellm_provider": "bedrock",
        "mode": "chat"
    },
    "bedrock/us-east-1/anthropic.claude-v2:1": {
        "max_tokens": 8191, 
        "max_input_tokens": 100000, 
        "max_output_tokens": 8191,
        "input_cost_per_token": 0.000008,
        "output_cost_per_token": 0.000024,
        "litellm_provider": "bedrock",
        "mode": "chat"
    },
    "bedrock/us-west-2/anthropic.claude-v2:1": {
        "max_tokens": 8191, 
        "max_input_tokens": 100000, 
        "max_output_tokens": 8191,
        "input_cost_per_token": 0.000008,
        "output_cost_per_token": 0.000024,
        "litellm_provider": "bedrock",
        "mode": "chat"
    },
    "bedrock/ap-northeast-1/anthropic.claude-v2:1": {
        "max_tokens": 8191, 
        "max_input_tokens": 100000, 
        "max_output_tokens": 8191,
        "input_cost_per_token": 0.000008,
        "output_cost_per_token": 0.000024,
        "litellm_provider": "bedrock",
        "mode": "chat"
    },
    "bedrock/ap-northeast-1/1-month-commitment/anthropic.claude-v2:1": {
        "max_tokens": 8191, 
        "max_input_tokens": 100000, 
        "max_output_tokens": 8191,
        "input_cost_per_second": 0.0455,
        "output_cost_per_second": 0.0455,
        "litellm_provider": "bedrock",
        "mode": "chat"
    },
    "bedrock/ap-northeast-1/6-month-commitment/anthropic.claude-v2:1": {
        "max_tokens": 8191, 
        "max_input_tokens": 100000, 
        "max_output_tokens": 8191,
        "input_cost_per_second": 0.02527,
        "output_cost_per_second": 0.02527,
        "litellm_provider": "bedrock",
        "mode": "chat"
    },
    "bedrock/eu-central-1/anthropic.claude-v2:1": {
        "max_tokens": 8191, 
        "max_input_tokens": 100000, 
        "max_output_tokens": 8191,
        "input_cost_per_token": 0.000008,
        "output_cost_per_token": 0.000024,
        "litellm_provider": "bedrock",
        "mode": "chat"
    },
    "bedrock/eu-central-1/1-month-commitment/anthropic.claude-v2:1": {
        "max_tokens": 8191, 
        "max_input_tokens": 100000, 
        "max_output_tokens": 8191,
        "input_cost_per_second": 0.0415,
        "output_cost_per_second": 0.0415,
        "litellm_provider": "bedrock",
        "mode": "chat"
    },
    "bedrock/eu-central-1/6-month-commitment/anthropic.claude-v2:1": {
        "max_tokens": 8191, 
        "max_input_tokens": 100000, 
        "max_output_tokens": 8191,
        "input_cost_per_second": 0.02305,
        "output_cost_per_second": 0.02305,
        "litellm_provider": "bedrock",
        "mode": "chat"
    },
    "bedrock/us-east-1/1-month-commitment/anthropic.claude-v2:1": {
        "max_tokens": 8191, 
        "max_input_tokens": 100000, 
        "max_output_tokens": 8191,
        "input_cost_per_second": 0.0175,
        "output_cost_per_second": 0.0175,
        "litellm_provider": "bedrock",
        "mode": "chat"
    },
    "bedrock/us-east-1/6-month-commitment/anthropic.claude-v2:1": {
        "max_tokens": 8191, 
        "max_input_tokens": 100000, 
        "max_output_tokens": 8191,
        "input_cost_per_second": 0.00972,
        "output_cost_per_second": 0.00972,
        "litellm_provider": "bedrock",
        "mode": "chat"
    },
    "bedrock/us-west-2/1-month-commitment/anthropic.claude-v2:1": {
        "max_tokens": 8191, 
        "max_input_tokens": 100000, 
        "max_output_tokens": 8191,
        "input_cost_per_second": 0.0175,
        "output_cost_per_second": 0.0175,
        "litellm_provider": "bedrock",
        "mode": "chat"
    },
    "bedrock/us-west-2/6-month-commitment/anthropic.claude-v2:1": {
        "max_tokens": 8191, 
        "max_input_tokens": 100000, 
        "max_output_tokens": 8191,
        "input_cost_per_second": 0.00972,
        "output_cost_per_second": 0.00972,
        "litellm_provider": "bedrock",
        "mode": "chat"
    },
    "anthropic.claude-instant-v1": {
        "max_tokens": 8191, 
        "max_input_tokens": 100000, 
        "max_output_tokens": 8191,
        "input_cost_per_token": 0.00000163,
        "output_cost_per_token": 0.00000551,
        "litellm_provider": "bedrock",
        "mode": "chat"
    },
    "bedrock/us-east-1/anthropic.claude-instant-v1": {
        "max_tokens": 8191, 
        "max_input_tokens": 100000, 
        "max_output_tokens": 8191,
        "input_cost_per_token": 0.0000008,
        "output_cost_per_token": 0.0000024,
        "litellm_provider": "bedrock",
        "mode": "chat"
    },
    "bedrock/us-east-1/1-month-commitment/anthropic.claude-instant-v1": {
        "max_tokens": 8191, 
        "max_input_tokens": 100000, 
        "max_output_tokens": 8191,
        "input_cost_per_second": 0.011,
        "output_cost_per_second": 0.011,
        "litellm_provider": "bedrock",
        "mode": "chat"
    },
    "bedrock/us-east-1/6-month-commitment/anthropic.claude-instant-v1": {
        "max_tokens": 8191, 
        "max_input_tokens": 100000, 
        "max_output_tokens": 8191,
        "input_cost_per_second": 0.00611,
        "output_cost_per_second": 0.00611,
        "litellm_provider": "bedrock",
        "mode": "chat"
    },
    "bedrock/us-west-2/1-month-commitment/anthropic.claude-instant-v1": {
        "max_tokens": 8191, 
        "max_input_tokens": 100000, 
        "max_output_tokens": 8191,
        "input_cost_per_second": 0.011,
        "output_cost_per_second": 0.011,
        "litellm_provider": "bedrock",
        "mode": "chat"
    },
    "bedrock/us-west-2/6-month-commitment/anthropic.claude-instant-v1": {
        "max_tokens": 8191, 
        "max_input_tokens": 100000, 
        "max_output_tokens": 8191,
        "input_cost_per_second": 0.00611,
        "output_cost_per_second": 0.00611,
        "litellm_provider": "bedrock",
        "mode": "chat"
    },
    "bedrock/us-west-2/anthropic.claude-instant-v1": {
        "max_tokens": 8191, 
        "max_input_tokens": 100000, 
        "max_output_tokens": 8191,
        "input_cost_per_token": 0.0000008,
        "output_cost_per_token": 0.0000024,
        "litellm_provider": "bedrock",
        "mode": "chat"
    },
    "bedrock/ap-northeast-1/anthropic.claude-instant-v1": {
        "max_tokens": 8191, 
        "max_input_tokens": 100000, 
        "max_output_tokens": 8191,
        "input_cost_per_token": 0.00000223,
        "output_cost_per_token": 0.00000755,
        "litellm_provider": "bedrock",
        "mode": "chat"
    },
    "bedrock/ap-northeast-1/1-month-commitment/anthropic.claude-instant-v1": {
        "max_tokens": 8191, 
        "max_input_tokens": 100000, 
        "max_output_tokens": 8191,
        "input_cost_per_second": 0.01475,
        "output_cost_per_second": 0.01475,
        "litellm_provider": "bedrock",
        "mode": "chat"
    },
    "bedrock/ap-northeast-1/6-month-commitment/anthropic.claude-instant-v1": {
        "max_tokens": 8191, 
        "max_input_tokens": 100000, 
        "max_output_tokens": 8191,
        "input_cost_per_second": 0.008194,
        "output_cost_per_second": 0.008194,
        "litellm_provider": "bedrock",
        "mode": "chat"
    },
    "bedrock/eu-central-1/anthropic.claude-instant-v1": {
        "max_tokens": 8191, 
        "max_input_tokens": 100000, 
        "max_output_tokens": 8191,
        "input_cost_per_token": 0.00000248,
        "output_cost_per_token": 0.00000838,
        "litellm_provider": "bedrock",
        "mode": "chat"
    },
    "bedrock/eu-central-1/1-month-commitment/anthropic.claude-instant-v1": {
        "max_tokens": 8191, 
        "max_input_tokens": 100000, 
        "max_output_tokens": 8191,
        "input_cost_per_second": 0.01635,
        "output_cost_per_second": 0.01635,
        "litellm_provider": "bedrock",
        "mode": "chat"
    },
    "bedrock/eu-central-1/6-month-commitment/anthropic.claude-instant-v1": {
        "max_tokens": 8191, 
        "max_input_tokens": 100000, 
        "max_output_tokens": 8191,
        "input_cost_per_second": 0.009083,
        "output_cost_per_second": 0.009083,
        "litellm_provider": "bedrock",
        "mode": "chat"
    },
    "cohere.command-text-v14": {
        "max_tokens": 4096, 
        "max_input_tokens": 4096,
        "max_output_tokens": 4096, 
        "input_cost_per_token": 0.0000015,
        "output_cost_per_token": 0.0000020,
        "litellm_provider": "bedrock",
        "mode": "chat"
    },
    "bedrock/*/1-month-commitment/cohere.command-text-v14": {
        "max_tokens": 4096, 
        "max_input_tokens": 4096,
        "max_output_tokens": 4096, 
        "input_cost_per_second": 0.011,
        "output_cost_per_second": 0.011,
        "litellm_provider": "bedrock",
        "mode": "chat"
    },
    "bedrock/*/6-month-commitment/cohere.command-text-v14": {
        "max_tokens": 4096, 
        "max_input_tokens": 4096,
        "max_output_tokens": 4096, 
        "input_cost_per_second": 0.0066027,
        "output_cost_per_second": 0.0066027,
        "litellm_provider": "bedrock",
        "mode": "chat"
    },
    "cohere.command-light-text-v14": {
        "max_tokens": 4096, 
        "max_input_tokens": 4096,
        "max_output_tokens": 4096, 
        "input_cost_per_token": 0.0000003,
        "output_cost_per_token": 0.0000006,
        "litellm_provider": "bedrock",
        "mode": "chat"
    },
    "bedrock/*/1-month-commitment/cohere.command-light-text-v14": {
        "max_tokens": 4096, 
        "max_input_tokens": 4096,
        "max_output_tokens": 4096, 
        "input_cost_per_second": 0.001902,
        "output_cost_per_second": 0.001902,
        "litellm_provider": "bedrock",
        "mode": "chat"
    },
    "bedrock/*/6-month-commitment/cohere.command-light-text-v14": {
        "max_tokens": 4096, 
        "max_input_tokens": 4096,
        "max_output_tokens": 4096, 
        "input_cost_per_second": 0.0011416,
        "output_cost_per_second": 0.0011416,
        "litellm_provider": "bedrock",
        "mode": "chat"
    },
    "cohere.command-r-plus-v1:0": {
        "max_tokens": 4096, 
        "max_input_tokens": 128000,
        "max_output_tokens": 4096,
        "input_cost_per_token": 0.0000030,
        "output_cost_per_token": 0.000015,
        "litellm_provider": "bedrock",
        "mode": "chat"
    },
    "cohere.command-r-v1:0": {
        "max_tokens": 4096, 
        "max_input_tokens": 128000,
        "max_output_tokens": 4096,
        "input_cost_per_token": 0.0000005,
        "output_cost_per_token": 0.0000015,
        "litellm_provider": "bedrock",
        "mode": "chat"
    },
    "cohere.embed-english-v3": {
        "max_tokens": 512, 
        "max_input_tokens": 512, 
        "input_cost_per_token": 0.0000001,
        "output_cost_per_token": 0.000000,
        "litellm_provider": "bedrock",
        "mode": "embedding"
    },
    "cohere.embed-multilingual-v3": {
        "max_tokens": 512, 
        "max_input_tokens": 512, 
        "input_cost_per_token": 0.0000001,
        "output_cost_per_token": 0.000000,
        "litellm_provider": "bedrock",
        "mode": "embedding"
    },
    "meta.llama2-13b-chat-v1": {
        "max_tokens": 4096, 
        "max_input_tokens": 4096, 
        "max_output_tokens": 4096, 
        "input_cost_per_token": 0.00000075,
        "output_cost_per_token": 0.000001,
        "litellm_provider": "bedrock",
        "mode": "chat"
    },
    "meta.llama2-70b-chat-v1": {
        "max_tokens": 4096, 
        "max_input_tokens": 4096, 
        "max_output_tokens": 4096, 
        "input_cost_per_token": 0.00000195,
        "output_cost_per_token": 0.00000256,
        "litellm_provider": "bedrock",
        "mode": "chat"
    },
    "meta.llama3-8b-instruct-v1:0": {
        "max_tokens": 8192, 
        "max_input_tokens": 8192, 
        "max_output_tokens": 8192, 
        "input_cost_per_token": 0.0000004,
        "output_cost_per_token": 0.0000006,
        "litellm_provider": "bedrock",
        "mode": "chat"
    },
    "meta.llama3-70b-instruct-v1:0": {
        "max_tokens": 8192, 
        "max_input_tokens": 8192, 
        "max_output_tokens": 8192, 
        "input_cost_per_token": 0.00000265,
        "output_cost_per_token": 0.0000035,
        "litellm_provider": "bedrock",
        "mode": "chat"
    },
    "512-x-512/50-steps/stability.stable-diffusion-xl-v0": {
        "max_tokens": 77, 
        "max_input_tokens": 77, 
        "output_cost_per_image": 0.018,
        "litellm_provider": "bedrock",
        "mode": "image_generation"
    },
    "512-x-512/max-steps/stability.stable-diffusion-xl-v0": {
        "max_tokens": 77, 
        "max_input_tokens": 77, 
        "output_cost_per_image": 0.036,
        "litellm_provider": "bedrock",
        "mode": "image_generation"
    },
    "max-x-max/50-steps/stability.stable-diffusion-xl-v0": {
        "max_tokens": 77, 
        "max_input_tokens": 77, 
        "output_cost_per_image": 0.036,
        "litellm_provider": "bedrock",
        "mode": "image_generation"
    },
    "max-x-max/max-steps/stability.stable-diffusion-xl-v0": {
        "max_tokens": 77, 
        "max_input_tokens": 77, 
        "output_cost_per_image": 0.072,
        "litellm_provider": "bedrock",
        "mode": "image_generation"
    },
    "1024-x-1024/50-steps/stability.stable-diffusion-xl-v1": {
        "max_tokens": 77, 
        "max_input_tokens": 77, 
        "output_cost_per_image": 0.04,
        "litellm_provider": "bedrock",
        "mode": "image_generation"
    },
    "1024-x-1024/max-steps/stability.stable-diffusion-xl-v1": {
        "max_tokens": 77, 
        "max_input_tokens": 77, 
        "output_cost_per_image": 0.08,
        "litellm_provider": "bedrock",
        "mode": "image_generation"
    },
    "sagemaker/meta-textgeneration-llama-2-7b": {
        "max_tokens": 4096, 
        "max_input_tokens": 4096, 
        "max_output_tokens": 4096, 
        "input_cost_per_token": 0.000,
        "output_cost_per_token": 0.000,
        "litellm_provider": "sagemaker",
        "mode": "completion"
    },
    "sagemaker/meta-textgeneration-llama-2-7b-f": {
        "max_tokens": 4096, 
        "max_input_tokens": 4096, 
        "max_output_tokens": 4096, 
        "input_cost_per_token": 0.000,
        "output_cost_per_token": 0.000,
        "litellm_provider": "sagemaker",
        "mode": "chat"
    },
    "sagemaker/meta-textgeneration-llama-2-13b": {
        "max_tokens": 4096, 
        "max_input_tokens": 4096, 
        "max_output_tokens": 4096, 
        "input_cost_per_token": 0.000,
        "output_cost_per_token": 0.000,
        "litellm_provider": "sagemaker",
        "mode": "completion"
    },
    "sagemaker/meta-textgeneration-llama-2-13b-f": {
        "max_tokens": 4096, 
        "max_input_tokens": 4096, 
        "max_output_tokens": 4096, 
        "input_cost_per_token": 0.000,
        "output_cost_per_token": 0.000,
        "litellm_provider": "sagemaker",
        "mode": "chat"
    },
    "sagemaker/meta-textgeneration-llama-2-70b": {
        "max_tokens": 4096, 
        "max_input_tokens": 4096, 
        "max_output_tokens": 4096, 
        "input_cost_per_token": 0.000,
        "output_cost_per_token": 0.000,
        "litellm_provider": "sagemaker",
        "mode": "completion"
    },
    "sagemaker/meta-textgeneration-llama-2-70b-b-f": {
        "max_tokens": 4096, 
        "max_input_tokens": 4096, 
        "max_output_tokens": 4096, 
        "input_cost_per_token": 0.000,
        "output_cost_per_token": 0.000,
        "litellm_provider": "sagemaker",
        "mode": "chat"
    },
    "together-ai-up-to-4b": {
        "input_cost_per_token": 0.0000001,
        "output_cost_per_token": 0.0000001,
        "litellm_provider": "together_ai"
    },
    "together-ai-4.1b-8b": {
        "input_cost_per_token": 0.0000002,
        "output_cost_per_token": 0.0000002,
        "litellm_provider": "together_ai"
    },
    "together-ai-8.1b-21b": {
        "max_tokens": 1000,
        "input_cost_per_token": 0.0000003,
        "output_cost_per_token": 0.0000003,
        "litellm_provider": "together_ai"
    },
    "together-ai-21.1b-41b": {
        "input_cost_per_token": 0.0000008,
        "output_cost_per_token": 0.0000008,
        "litellm_provider": "together_ai"
    },
    "together-ai-41.1b-80b": {
        "input_cost_per_token": 0.0000009,
        "output_cost_per_token": 0.0000009,
        "litellm_provider": "together_ai"
    },
    "together-ai-81.1b-110b": {
        "input_cost_per_token": 0.0000018,
        "output_cost_per_token": 0.0000018,
        "litellm_provider": "together_ai"
    },
    "together_ai/mistralai/Mixtral-8x7B-Instruct-v0.1": {
        "input_cost_per_token": 0.0000006,
        "output_cost_per_token": 0.0000006,
        "litellm_provider": "together_ai",
        "supports_function_calling": true,
        "supports_parallel_function_calling": true
    },
    "together_ai/mistralai/Mistral-7B-Instruct-v0.1": {
        "litellm_provider": "together_ai",
        "supports_function_calling": true,
        "supports_parallel_function_calling": true
    },
    "together_ai/togethercomputer/CodeLlama-34b-Instruct": {
        "litellm_provider": "together_ai",
        "supports_function_calling": true,
        "supports_parallel_function_calling": true
    },
    "ollama/codegemma": {
        "max_tokens": 8192, 
        "max_input_tokens": 8192, 
        "max_output_tokens": 8192, 
        "input_cost_per_token": 0.0,
        "output_cost_per_token": 0.0,
        "litellm_provider": "ollama",
        "mode": "completion"
    },
    "ollama/llama2": {
        "max_tokens": 4096, 
        "max_input_tokens": 4096, 
        "max_output_tokens": 4096, 
        "input_cost_per_token": 0.0,
        "output_cost_per_token": 0.0,
        "litellm_provider": "ollama",
        "mode": "completion"
    },
    "ollama/llama2:13b": {
        "max_tokens": 4096, 
        "max_input_tokens": 4096, 
        "max_output_tokens": 4096, 
        "input_cost_per_token": 0.0,
        "output_cost_per_token": 0.0,
        "litellm_provider": "ollama",
        "mode": "completion"
    },
    "ollama/llama2:70b": {
        "max_tokens": 4096, 
        "max_input_tokens": 4096, 
        "max_output_tokens": 4096, 
        "input_cost_per_token": 0.0,
        "output_cost_per_token": 0.0,
        "litellm_provider": "ollama",
        "mode": "completion"
    },
    "ollama/llama2-uncensored": {
        "max_tokens": 4096, 
        "max_input_tokens": 4096, 
        "max_output_tokens": 4096, 
        "input_cost_per_token": 0.0,
        "output_cost_per_token": 0.0,
        "litellm_provider": "ollama",
        "mode": "completion"
    },
    "ollama/llama3": {
        "max_tokens": 8192,
        "max_input_tokens": 8192,
        "max_output_tokens": 8192,
        "input_cost_per_token": 0.0,
        "output_cost_per_token": 0.0,
        "litellm_provider": "ollama",
        "mode": "chat"
    },
    "ollama/llama3:70b": {
        "max_tokens": 8192,
        "max_input_tokens": 8192,
        "max_output_tokens": 8192,
        "input_cost_per_token": 0.0,
        "output_cost_per_token": 0.0,
        "litellm_provider": "ollama",
        "mode": "chat"
    },
    "ollama/mistral": {
        "max_tokens": 8192,
        "max_input_tokens": 8192,
        "max_output_tokens": 8192,
        "input_cost_per_token": 0.0,
        "output_cost_per_token": 0.0,
        "litellm_provider": "ollama",
        "mode": "completion"
    },
    "ollama/mistral-7B-Instruct-v0.1": {
        "max_tokens": 8192,
        "max_input_tokens": 8192,
        "max_output_tokens": 8192,
        "input_cost_per_token": 0.0,
        "output_cost_per_token": 0.0,
        "litellm_provider": "ollama",
        "mode": "chat"
    },
    "ollama/mistral-7B-Instruct-v0.2": {
        "max_tokens": 32768,
        "max_input_tokens": 32768,
        "max_output_tokens": 32768,
        "input_cost_per_token": 0.0,
        "output_cost_per_token": 0.0,
        "litellm_provider": "ollama",
        "mode": "chat"
    },
    "ollama/mixtral-8x7B-Instruct-v0.1": {
        "max_tokens": 32768,
        "max_input_tokens": 32768,
        "max_output_tokens": 32768,
        "input_cost_per_token": 0.0,
        "output_cost_per_token": 0.0,
        "litellm_provider": "ollama",
        "mode": "chat"
    },
    "ollama/mixtral-8x22B-Instruct-v0.1": {
        "max_tokens": 65536,
        "max_input_tokens": 65536,
        "max_output_tokens": 65536,
        "input_cost_per_token": 0.0,
        "output_cost_per_token": 0.0,
        "litellm_provider": "ollama",
        "mode": "chat"
    },
    "ollama/codellama": {
        "max_tokens": 4096, 
        "max_input_tokens": 4096, 
        "max_output_tokens": 4096,
        "input_cost_per_token": 0.0,
        "output_cost_per_token": 0.0,
        "litellm_provider": "ollama",
        "mode": "completion"
    },
    "ollama/orca-mini": {
        "max_tokens": 4096, 
        "max_input_tokens": 4096, 
        "max_output_tokens": 4096,
        "input_cost_per_token": 0.0,
        "output_cost_per_token": 0.0,
        "litellm_provider": "ollama",
        "mode": "completion"
    },
    "ollama/vicuna": {
        "max_tokens": 2048,
        "max_input_tokens": 2048,
        "max_output_tokens": 2048,
        "input_cost_per_token": 0.0,
        "output_cost_per_token": 0.0,
        "litellm_provider": "ollama",
        "mode": "completion"
    },
    "deepinfra/lizpreciatior/lzlv_70b_fp16_hf": {
        "max_tokens": 4096,
        "max_input_tokens": 4096,
        "max_output_tokens": 4096,
        "input_cost_per_token": 0.00000070,
        "output_cost_per_token": 0.00000090,
        "litellm_provider": "deepinfra",
        "mode": "chat"
    },
    "deepinfra/Gryphe/MythoMax-L2-13b": {
        "max_tokens": 4096,
        "max_input_tokens": 4096,
        "max_output_tokens": 4096,
        "input_cost_per_token": 0.00000022,
        "output_cost_per_token": 0.00000022,
        "litellm_provider": "deepinfra",
        "mode": "chat"
    },
    "deepinfra/mistralai/Mistral-7B-Instruct-v0.1": {
        "max_tokens": 8191,
        "max_input_tokens": 32768,
        "max_output_tokens": 8191,
        "input_cost_per_token": 0.00000013,
        "output_cost_per_token": 0.00000013,
        "litellm_provider": "deepinfra",
        "mode": "chat"
    },
    "deepinfra/meta-llama/Llama-2-70b-chat-hf": {
        "max_tokens": 4096,
        "max_input_tokens": 4096,
        "max_output_tokens": 4096,
        "input_cost_per_token": 0.00000070,
        "output_cost_per_token": 0.00000090,
        "litellm_provider": "deepinfra",
        "mode": "chat"
    },
    "deepinfra/cognitivecomputations/dolphin-2.6-mixtral-8x7b": {
        "max_tokens": 8191,
        "max_input_tokens": 32768,
        "max_output_tokens": 8191,
        "input_cost_per_token": 0.00000027,
        "output_cost_per_token": 0.00000027,
        "litellm_provider": "deepinfra",
        "mode": "chat"
    },
    "deepinfra/codellama/CodeLlama-34b-Instruct-hf": {
        "max_tokens": 4096,
        "max_input_tokens": 4096,
        "max_output_tokens": 4096,
        "input_cost_per_token": 0.00000060,
        "output_cost_per_token": 0.00000060,
        "litellm_provider": "deepinfra",
        "mode": "chat"
    },
    "deepinfra/deepinfra/mixtral": {
        "max_tokens": 4096,
        "max_input_tokens": 32000,
        "max_output_tokens": 4096,
        "input_cost_per_token": 0.00000027,
        "output_cost_per_token": 0.00000027,
        "litellm_provider": "deepinfra",
        "mode": "completion"
    },
    "deepinfra/Phind/Phind-CodeLlama-34B-v2": {
        "max_tokens": 4096,
        "max_input_tokens": 16384,
        "max_output_tokens": 4096,
        "input_cost_per_token": 0.00000060,
        "output_cost_per_token": 0.00000060,
        "litellm_provider": "deepinfra",
        "mode": "chat"
    },
    "deepinfra/mistralai/Mixtral-8x7B-Instruct-v0.1": {
        "max_tokens": 8191,
        "max_input_tokens": 32768,
        "max_output_tokens": 8191,
        "input_cost_per_token": 0.00000027,
        "output_cost_per_token": 0.00000027,
        "litellm_provider": "deepinfra",
        "mode": "chat"
    },
    "deepinfra/deepinfra/airoboros-70b": {
        "max_tokens": 4096,
        "max_input_tokens": 4096,
        "max_output_tokens": 4096,
        "input_cost_per_token": 0.00000070,
        "output_cost_per_token": 0.00000090,
        "litellm_provider": "deepinfra",
        "mode": "chat"
    },
    "deepinfra/01-ai/Yi-34B-Chat": {
        "max_tokens": 4096,
        "max_input_tokens": 4096,
        "max_output_tokens": 4096,
        "input_cost_per_token": 0.00000060,
        "output_cost_per_token": 0.00000060,
        "litellm_provider": "deepinfra",
        "mode": "chat"
    },
    "deepinfra/01-ai/Yi-6B-200K": {
        "max_tokens": 4096,
        "max_input_tokens": 200000,
        "max_output_tokens": 4096,
        "input_cost_per_token": 0.00000013,
        "output_cost_per_token": 0.00000013,
        "litellm_provider": "deepinfra",
        "mode": "completion"
    },
    "deepinfra/jondurbin/airoboros-l2-70b-gpt4-1.4.1": {
        "max_tokens": 4096,
        "max_input_tokens": 4096,
        "max_output_tokens": 4096,
        "input_cost_per_token": 0.00000070,
        "output_cost_per_token": 0.00000090,
        "litellm_provider": "deepinfra",
        "mode": "chat"
    },
    "deepinfra/meta-llama/Llama-2-13b-chat-hf": {
        "max_tokens": 4096,
        "max_input_tokens": 4096,
        "max_output_tokens": 4096,
        "input_cost_per_token": 0.00000022,
        "output_cost_per_token": 0.00000022,
        "litellm_provider": "deepinfra",
        "mode": "chat"
    },
    "deepinfra/amazon/MistralLite": {
        "max_tokens": 8191,
        "max_input_tokens": 32768,
        "max_output_tokens": 8191,
        "input_cost_per_token": 0.00000020,
        "output_cost_per_token": 0.00000020,
        "litellm_provider": "deepinfra",
        "mode": "chat"
    },
    "deepinfra/meta-llama/Llama-2-7b-chat-hf": {
        "max_tokens": 4096,
        "max_input_tokens": 4096,
        "max_output_tokens": 4096,
        "input_cost_per_token": 0.00000013,
        "output_cost_per_token": 0.00000013,
        "litellm_provider": "deepinfra",
        "mode": "chat"
    },
    "deepinfra/meta-llama/Meta-Llama-3-8B-Instruct": {
        "max_tokens": 8191,
        "max_input_tokens": 8191,
        "max_output_tokens": 4096,
        "input_cost_per_token": 0.00000008,
        "output_cost_per_token": 0.00000008,
        "litellm_provider": "deepinfra",
        "mode": "chat"
    },
    "deepinfra/meta-llama/Meta-Llama-3-70B-Instruct": {
        "max_tokens": 8191,
        "max_input_tokens": 8191,
        "max_output_tokens": 4096,
        "input_cost_per_token": 0.00000059,
        "output_cost_per_token": 0.00000079,
        "litellm_provider": "deepinfra",
        "mode": "chat"
    },
    "deepinfra/01-ai/Yi-34B-200K": {
        "max_tokens": 4096,
        "max_input_tokens": 200000,
        "max_output_tokens": 4096,
        "input_cost_per_token": 0.00000060,
        "output_cost_per_token": 0.00000060,
        "litellm_provider": "deepinfra",
        "mode": "completion"
    },
    "deepinfra/openchat/openchat_3.5": {
        "max_tokens": 4096,
        "max_input_tokens": 4096,
        "max_output_tokens": 4096,
        "input_cost_per_token": 0.00000013,
        "output_cost_per_token": 0.00000013,
        "litellm_provider": "deepinfra",
        "mode": "chat"
    },
    "perplexity/codellama-34b-instruct": { 
        "max_tokens": 16384,
        "max_input_tokens": 16384,
        "max_output_tokens": 16384,
        "input_cost_per_token": 0.00000035, 
        "output_cost_per_token": 0.00000140,  
        "litellm_provider": "perplexity", 
        "mode": "chat" 
    },
    "perplexity/codellama-70b-instruct": { 
        "max_tokens": 16384,
        "max_input_tokens": 16384,
        "max_output_tokens": 16384,
        "input_cost_per_token": 0.00000070, 
        "output_cost_per_token": 0.00000280,  
        "litellm_provider": "perplexity", 
        "mode": "chat" 
    },
    "perplexity/pplx-7b-chat": { 
        "max_tokens": 8192,
        "max_input_tokens": 8192,
        "max_output_tokens": 8192,
        "input_cost_per_token": 0.00000007, 
        "output_cost_per_token": 0.00000028, 
        "litellm_provider": "perplexity", 
        "mode": "chat" 
    },
    "perplexity/pplx-70b-chat": {  
        "max_tokens": 4096,
        "max_input_tokens": 4096,
        "max_output_tokens": 4096,
        "input_cost_per_token": 0.00000070, 
        "output_cost_per_token": 0.00000280, 
        "litellm_provider": "perplexity", 
        "mode": "chat" 
    },
    "perplexity/pplx-7b-online": { 
        "max_tokens": 4096,
        "max_input_tokens": 4096,
        "max_output_tokens": 4096,
        "input_cost_per_token": 0.0000000, 
        "output_cost_per_token": 0.00000028, 
        "input_cost_per_request": 0.005,
        "litellm_provider": "perplexity", 
        "mode": "chat" 
    },
    "perplexity/pplx-70b-online": { 
        "max_tokens": 4096,
        "max_input_tokens": 4096,
        "max_output_tokens": 4096, 
        "input_cost_per_token": 0.0000000, 
        "output_cost_per_token": 0.00000280, 
        "input_cost_per_request": 0.005,
        "litellm_provider": "perplexity", 
        "mode": "chat" 
    },
    "perplexity/llama-2-70b-chat": { 
        "max_tokens": 4096,
        "max_input_tokens": 4096,
        "max_output_tokens": 4096, 
        "input_cost_per_token": 0.00000070, 
        "output_cost_per_token": 0.00000280,
        "litellm_provider": "perplexity", 
        "mode": "chat" 
    },
    "perplexity/mistral-7b-instruct": { 
        "max_tokens": 4096,
        "max_input_tokens": 4096,
        "max_output_tokens": 4096, 
        "input_cost_per_token": 0.00000007,
        "output_cost_per_token": 0.00000028,
        "litellm_provider": "perplexity", 
        "mode": "chat" 
    },
    "perplexity/mixtral-8x7b-instruct": {
        "max_tokens": 4096,
        "max_input_tokens": 4096,
        "max_output_tokens": 4096,
        "input_cost_per_token": 0.00000007,
        "output_cost_per_token": 0.00000028,
        "litellm_provider": "perplexity",
        "mode": "chat"
    },
    "perplexity/sonar-small-chat": {
        "max_tokens": 16384,
        "max_input_tokens": 16384,
        "max_output_tokens": 16384,
        "input_cost_per_token": 0.00000007,
        "output_cost_per_token": 0.00000028,
        "litellm_provider": "perplexity",
        "mode": "chat"
    },
    "perplexity/sonar-small-online": {
        "max_tokens": 12000,
        "max_input_tokens": 12000,
        "max_output_tokens": 12000,
        "input_cost_per_token": 0,
        "output_cost_per_token": 0.00000028,
        "input_cost_per_request": 0.005,
        "litellm_provider": "perplexity",
        "mode": "chat"
    },
    "perplexity/sonar-medium-chat": {
        "max_tokens": 16384,
        "max_input_tokens": 16384,
        "max_output_tokens": 16384,
        "input_cost_per_token": 0.0000006,
        "output_cost_per_token": 0.0000018,
        "litellm_provider": "perplexity",
        "mode": "chat"
    },
    "perplexity/sonar-medium-online": {
        "max_tokens": 12000,
        "max_input_tokens": 12000,
        "max_output_tokens": 12000,
        "input_cost_per_token": 0,
        "output_cost_per_token": 0.0000018,
        "input_cost_per_request": 0.005,
        "litellm_provider": "perplexity",
        "mode": "chat"
    },
      "anyscale/mistralai/Mistral-7B-Instruct-v0.1": {
        "max_tokens": 16384,
        "max_input_tokens": 16384,
        "max_output_tokens": 16384,
        "input_cost_per_token": 0.00000015, 
        "output_cost_per_token": 0.00000015,
        "litellm_provider": "anyscale", 
        "mode": "chat",
        "supports_function_calling": true,
        "source": "https://docs.anyscale.com/preview/endpoints/text-generation/supported-models/mistralai-Mistral-7B-Instruct-v0.1"
      },
      "anyscale/mistralai/Mixtral-8x7B-Instruct-v0.1": {
        "max_tokens": 16384,
        "max_input_tokens": 16384,
        "max_output_tokens": 16384,
        "input_cost_per_token": 0.00000015, 
        "output_cost_per_token": 0.00000015,
        "litellm_provider": "anyscale", 
        "mode": "chat",
        "supports_function_calling": true,
        "source": "https://docs.anyscale.com/preview/endpoints/text-generation/supported-models/mistralai-Mixtral-8x7B-Instruct-v0.1"
      },
      "anyscale/mistralai/Mixtral-8x22B-Instruct-v0.1": {
        "max_tokens": 65536,
        "max_input_tokens": 65536,
        "max_output_tokens": 65536,
        "input_cost_per_token": 0.00000090, 
        "output_cost_per_token": 0.00000090,
        "litellm_provider": "anyscale", 
        "mode": "chat",
        "supports_function_calling": true,
        "source": "https://docs.anyscale.com/preview/endpoints/text-generation/supported-models/mistralai-Mixtral-8x22B-Instruct-v0.1"
      },
      "anyscale/HuggingFaceH4/zephyr-7b-beta": {
        "max_tokens": 16384,
        "max_input_tokens": 16384,
        "max_output_tokens": 16384,
        "input_cost_per_token": 0.00000015, 
        "output_cost_per_token": 0.00000015,
        "litellm_provider": "anyscale", 
        "mode": "chat"
      },
      "anyscale/google/gemma-7b-it": {
        "max_tokens": 8192,
        "max_input_tokens": 8192,
        "max_output_tokens": 8192,
        "input_cost_per_token": 0.00000015, 
        "output_cost_per_token": 0.00000015,
        "litellm_provider": "anyscale", 
        "mode": "chat",
        "source": "https://docs.anyscale.com/preview/endpoints/text-generation/supported-models/google-gemma-7b-it"
      },
      "anyscale/meta-llama/Llama-2-7b-chat-hf": {
        "max_tokens": 4096,
        "max_input_tokens": 4096,
        "max_output_tokens": 4096,
        "input_cost_per_token": 0.00000015, 
        "output_cost_per_token": 0.00000015, 
        "litellm_provider": "anyscale", 
        "mode": "chat"
      },
      "anyscale/meta-llama/Llama-2-13b-chat-hf": {
        "max_tokens": 4096,
        "max_input_tokens": 4096,
        "max_output_tokens": 4096,
        "input_cost_per_token": 0.00000025, 
        "output_cost_per_token": 0.00000025, 
        "litellm_provider": "anyscale", 
        "mode": "chat"
      },
      "anyscale/meta-llama/Llama-2-70b-chat-hf": {
        "max_tokens": 4096,
        "max_input_tokens": 4096,
        "max_output_tokens": 4096,
        "input_cost_per_token": 0.000001, 
        "output_cost_per_token": 0.000001, 
        "litellm_provider": "anyscale", 
        "mode": "chat"
      },
      "anyscale/codellama/CodeLlama-34b-Instruct-hf": {
        "max_tokens": 4096,
        "max_input_tokens": 4096,
        "max_output_tokens": 4096,
        "input_cost_per_token": 0.000001, 
        "output_cost_per_token": 0.000001, 
        "litellm_provider": "anyscale", 
        "mode": "chat"
      },
      "anyscale/codellama/CodeLlama-70b-Instruct-hf": {
        "max_tokens": 4096,
        "max_input_tokens": 4096,
        "max_output_tokens": 4096,
        "input_cost_per_token": 0.000001, 
        "output_cost_per_token": 0.000001, 
        "litellm_provider": "anyscale", 
        "mode": "chat",
        "source" : "https://docs.anyscale.com/preview/endpoints/text-generation/supported-models/codellama-CodeLlama-70b-Instruct-hf"
      },
      "anyscale/meta-llama/Meta-Llama-3-8B-Instruct": {
        "max_tokens": 8192,
        "max_input_tokens": 8192,
        "max_output_tokens": 8192,
        "input_cost_per_token": 0.00000015, 
        "output_cost_per_token": 0.00000015, 
        "litellm_provider": "anyscale", 
        "mode": "chat",
        "source": "https://docs.anyscale.com/preview/endpoints/text-generation/supported-models/meta-llama-Meta-Llama-3-8B-Instruct"
      },
      "anyscale/meta-llama/Meta-Llama-3-70B-Instruct": {
        "max_tokens": 8192,
        "max_input_tokens": 8192,
        "max_output_tokens": 8192,
        "input_cost_per_token": 0.00000100, 
        "output_cost_per_token": 0.00000100, 
        "litellm_provider": "anyscale", 
        "mode": "chat",
        "source" : "https://docs.anyscale.com/preview/endpoints/text-generation/supported-models/meta-llama-Meta-Llama-3-70B-Instruct"
      },
      "cloudflare/@cf/meta/llama-2-7b-chat-fp16": {
        "max_tokens": 3072, 
        "max_input_tokens": 3072, 
        "max_output_tokens": 3072, 
        "input_cost_per_token": 0.000001923, 
        "output_cost_per_token": 0.000001923, 
        "litellm_provider": "cloudflare", 
        "mode": "chat"
      },
      "cloudflare/@cf/meta/llama-2-7b-chat-int8": {
        "max_tokens": 2048, 
        "max_input_tokens": 2048, 
        "max_output_tokens": 2048, 
        "input_cost_per_token": 0.000001923, 
        "output_cost_per_token": 0.000001923, 
        "litellm_provider": "cloudflare", 
        "mode": "chat"
      },
      "cloudflare/@cf/mistral/mistral-7b-instruct-v0.1": {
        "max_tokens": 8192, 
        "max_input_tokens": 8192, 
        "max_output_tokens": 8192, 
        "input_cost_per_token": 0.000001923, 
        "output_cost_per_token": 0.000001923, 
        "litellm_provider": "cloudflare", 
        "mode": "chat"
      },
      "cloudflare/@hf/thebloke/codellama-7b-instruct-awq": {
        "max_tokens": 4096, 
        "max_input_tokens": 4096, 
        "max_output_tokens": 4096, 
        "input_cost_per_token": 0.000001923, 
        "output_cost_per_token": 0.000001923, 
        "litellm_provider": "cloudflare", 
        "mode": "chat"
      },
      "voyage/voyage-01": {
        "max_tokens": 4096,
        "max_input_tokens": 4096,
        "input_cost_per_token": 0.0000001,
        "output_cost_per_token": 0.000000,
        "litellm_provider": "voyage",
        "mode": "embedding"
    },
    "voyage/voyage-lite-01": {
        "max_tokens": 4096,
        "max_input_tokens": 4096,
        "input_cost_per_token": 0.0000001,
        "output_cost_per_token": 0.000000,
        "litellm_provider": "voyage",
        "mode": "embedding"
    },
    "voyage/voyage-large-2": {
        "max_tokens": 16000,
        "max_input_tokens": 16000,
        "input_cost_per_token": 0.00000012,
        "output_cost_per_token": 0.000000,
        "litellm_provider": "voyage",
        "mode": "embedding"
    },
    "voyage/voyage-law-2": {
        "max_tokens": 16000,
        "max_input_tokens": 16000,
        "input_cost_per_token": 0.00000012,
        "output_cost_per_token": 0.000000,
        "litellm_provider": "voyage",
        "mode": "embedding"
    },
    "voyage/voyage-code-2": {
        "max_tokens": 16000,
        "max_input_tokens": 16000,
        "input_cost_per_token": 0.00000012,
        "output_cost_per_token": 0.000000,
        "litellm_provider": "voyage",
        "mode": "embedding"
    },
    "voyage/voyage-2": {
        "max_tokens": 4000,
        "max_input_tokens": 4000,
        "input_cost_per_token": 0.0000001,
        "output_cost_per_token": 0.000000,
        "litellm_provider": "voyage",
        "mode": "embedding"
    },
    "voyage/voyage-lite-02-instruct": {
        "max_tokens": 4000,
        "max_input_tokens": 4000,
        "input_cost_per_token": 0.0000001,
        "output_cost_per_token": 0.000000,
        "litellm_provider": "voyage",
        "mode": "embedding"
    },
    "databricks/databricks-dbrx-instruct": {
        "max_tokens": 32768,
        "max_input_tokens": 32768,
        "max_output_tokens": 32768, 
        "input_cost_per_token": 0.00000075,
        "output_cost_per_token": 0.00000225,
        "litellm_provider": "databricks",
        "mode": "chat",
        "source": "https://www.databricks.com/product/pricing/foundation-model-serving"
    },
    "databricks/databricks-meta-llama-3-70b-instruct": {
        "max_tokens": 8192,
        "max_input_tokens": 8192,
        "max_output_tokens": 8192, 
        "input_cost_per_token": 0.000001,
        "output_cost_per_token": 0.000003,
        "litellm_provider": "databricks",
        "mode": "chat",
        "source": "https://www.databricks.com/product/pricing/foundation-model-serving"
    },
    "databricks/databricks-llama-2-70b-chat": {
        "max_tokens": 4096,
        "max_input_tokens": 4096,
        "max_output_tokens": 4096, 
        "input_cost_per_token": 0.0000005,
        "output_cost_per_token": 0.0000015,
        "litellm_provider": "databricks",
        "mode": "chat",
        "source": "https://www.databricks.com/product/pricing/foundation-model-serving"

    },
    "databricks/databricks-mixtral-8x7b-instruct": {
        "max_tokens": 4096,
        "max_input_tokens": 4096,
        "max_output_tokens": 4096, 
        "input_cost_per_token": 0.0000005,
        "output_cost_per_token": 0.000001,
        "litellm_provider": "databricks",
        "mode": "chat",
        "source": "https://www.databricks.com/product/pricing/foundation-model-serving"
    },
    "databricks/databricks-mpt-30b-instruct": {
        "max_tokens": 8192,
        "max_input_tokens": 8192,
        "max_output_tokens": 8192, 
        "input_cost_per_token": 0.000001,
        "output_cost_per_token": 0.000001,
        "litellm_provider": "databricks",
        "mode": "chat",
        "source": "https://www.databricks.com/product/pricing/foundation-model-serving"
    },
    "databricks/databricks-mpt-7b-instruct": {
        "max_tokens": 8192,
        "max_input_tokens": 8192,
        "max_output_tokens": 8192, 
        "input_cost_per_token": 0.0000005,
        "output_cost_per_token": 0.0000005,
        "litellm_provider": "databricks",
        "mode": "chat",
        "source": "https://www.databricks.com/product/pricing/foundation-model-serving"
    },
    "databricks/databricks-bge-large-en": {
        "max_tokens": 512,
        "max_input_tokens": 512,
        "output_vector_size": 1024, 
        "input_cost_per_token": 0.0000001,
        "output_cost_per_token": 0.0,
        "litellm_provider": "databricks",
        "mode": "embedding",
        "source": "https://www.databricks.com/product/pricing/foundation-model-serving"
    }
}<|MERGE_RESOLUTION|>--- conflicted
+++ resolved
@@ -397,11 +397,7 @@
         "input_cost_per_second": 0,
         "output_cost_per_second": 0.0001, 
         "litellm_provider": "openai"
-<<<<<<< HEAD
-    },
-=======
     }, 
->>>>>>> 2452753e
     "tts-1": {
         "mode": "audio_speech", 
         "input_cost_per_character": 0.000015,
