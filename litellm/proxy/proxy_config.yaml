model_list:
  - model_name: azure-gpt-3.5
    litellm_params:
      model: azure/chatgpt-v-2
      api_base: os.environ/AZURE_API_BASE
      api_key: os.environ/AZURE_API_KEY
      api_version: "2023-07-01-preview"
    model_info:
      mode: chat
      max_tokens: 4096
      base_model: azure/gpt-4-1106-preview
  - model_name: openai-gpt-3.5
    litellm_params:
      model: gpt-3.5-turbo
      api_key: os.environ/OPENAI_API_KEY
  - model_name: anthropic-claude-v2.1
    litellm_params:
      model: bedrock/anthropic.claude-v2:1
      timeout: 300 # sets a 5 minute timeout
  - model_name: anthropic-claude-v2
    litellm_params:
      model: bedrock/anthropic.claude-v2
  - model_name: bedrock-cohere
    litellm_params:
      model: bedrock/cohere.command-text-v14
      timeout: 0.0001
  - model_name: gpt-4
    litellm_params:
      model: azure/chatgpt-v-2
      api_base: https://openai-gpt-4-test-v-1.openai.azure.com/
      api_version: "2023-05-15"
      api_key: os.environ/AZURE_API_KEY # The `os.environ/` prefix tells litellm to read this from the env. See https://docs.litellm.ai/docs/simple_proxy#load-api-keys-from-vault
    model_info:
      base_model: azure/gpt-4
litellm_settings:
  fallbacks: [{"openai-gpt-3.5": ["azure-gpt-3.5"]}]
  success_callback: ['langfuse']
  max_budget: 50      # global budget for proxy 
  max_user_budget: 0.0001
  budget_duration: 30d    # global budget duration, will reset after 30d
  default_key_generate_params:
    max_budget: 1.5000
    models: ["azure-gpt-3.5"]
    duration: None
  upperbound_key_generate_params:
    max_budget: 100
    duration: "30d"   
  # setting callback class
  # callbacks: custom_callbacks.proxy_handler_instance # sets litellm.callbacks = [proxy_handler_instance]

general_settings: 
  master_key: sk-1234
<<<<<<< HEAD
  database_type: "dynamo_db" 
  database_args: { # 👈  all args - https://github.com/BerriAI/litellm/blob/befbcbb7ac8f59835ce47415c128decf37aac328/litellm/proxy/_types.py#L190
    "billing_mode": "PAY_PER_REQUEST", 
    "region_name": "us-west-2",
    "ssl_verify": False,
    "aws_role_name": "<your-aws_role_name>",
    "aws_session_name": "<your-aws_session_name>",
    "aws_web_identity_token": "os.environ/AWS_WEB_IDENTITY_TOKEN"
  }
=======
  alerting: ["slack"]
  alerting_threshold: 10 # sends alerts if requests hang for 2 seconds
  # database_type: "dynamo_db" 
  # database_args: { # 👈  all args - https://github.com/BerriAI/litellm/blob/befbcbb7ac8f59835ce47415c128decf37aac328/litellm/proxy/_types.py#L190
  #   "billing_mode": "PAY_PER_REQUEST", 
  #   "region_name": "us-west-2",
  #   "ssl_verify": False
  # }
>>>>>>> fa74adb0




environment_variables: 
  # otel: True          # OpenTelemetry Logger
  # master_key: sk-1234 # [OPTIONAL] Only use this if you to require all calls to contain this key (Authorization: Bearer sk-1234)<|MERGE_RESOLUTION|>--- conflicted
+++ resolved
@@ -50,17 +50,6 @@
 
 general_settings: 
   master_key: sk-1234
-<<<<<<< HEAD
-  database_type: "dynamo_db" 
-  database_args: { # 👈  all args - https://github.com/BerriAI/litellm/blob/befbcbb7ac8f59835ce47415c128decf37aac328/litellm/proxy/_types.py#L190
-    "billing_mode": "PAY_PER_REQUEST", 
-    "region_name": "us-west-2",
-    "ssl_verify": False,
-    "aws_role_name": "<your-aws_role_name>",
-    "aws_session_name": "<your-aws_session_name>",
-    "aws_web_identity_token": "os.environ/AWS_WEB_IDENTITY_TOKEN"
-  }
-=======
   alerting: ["slack"]
   alerting_threshold: 10 # sends alerts if requests hang for 2 seconds
   # database_type: "dynamo_db" 
@@ -69,7 +58,7 @@
   #   "region_name": "us-west-2",
   #   "ssl_verify": False
   # }
->>>>>>> fa74adb0
+
 
 
 
