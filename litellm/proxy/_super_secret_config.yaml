--- conflicted
+++ resolved
@@ -1,5 +1,4 @@
 model_list:
-<<<<<<< HEAD
   - model_name: gpt-3.5-turbo
     litellm_params:
       model: azure/gpt-35-turbo
@@ -16,52 +15,4 @@
   enable_pre_call_checks: true
 
 general_settings: 
-  master_key: sk-1234 # [OPTIONAL] Use to enforce auth on proxy. See - https://docs.litellm.ai/docs/proxy/virtual_keys
-=======
-- litellm_params:
-    api_base: os.environ/AZURE_API_BASE
-    api_key: os.environ/AZURE_API_KEY
-    api_version: 2023-07-01-preview
-    model: azure/azure-embedding-model
-  model_info:
-    base_model: text-embedding-ada-002
-    mode: embedding
-  model_name: text-embedding-ada-002
-- model_name: gpt-3.5-turbo-012
-  litellm_params:
-    model: gpt-3.5-turbo
-    api_base: http://0.0.0.0:8080
-    api_key: "" 
-- model_name: gpt-3.5-turbo-0125-preview
-  litellm_params:
-    model: azure/chatgpt-v-2
-    api_key: os.environ/AZURE_API_KEY
-    api_base: os.environ/AZURE_API_BASE
-- model_name: bert-classifier
-  litellm_params:
-    model: huggingface/text-classification/shahrukhx01/question-vs-statement-classifier
-    api_key: os.environ/HUGGINGFACE_API_KEY
-router_settings:
-  redis_host: redis
-  # redis_password: <your redis password>
-  redis_port: 6379
-  enable_pre_call_checks: true
-
-litellm_settings:
-  fallbacks: [{"gpt-3.5-turbo-012": ["azure-gpt-3.5-turbo"]}]
-  callbacks: ["lago"]
-  # service_callback: ["prometheus_system"]
-  # success_callback: ["prometheus"]
-  # failure_callback: ["prometheus"]
-
-general_settings:
-  enable_jwt_auth: True
-  litellm_jwtauth:
-    team_id_default: "1234"
-    user_id_jwt_field: 
-    user_id_upsert: True 
-  disable_reset_budget: True
-  proxy_batch_write_at: 10 # 👈 Frequency of batch writing logs to server (in seconds)
-  routing_strategy: simple-shuffle # Literal["simple-shuffle", "least-busy", "usage-based-routing","latency-based-routing"], default="simple-shuffle"
-  alerting: ["slack"]
->>>>>>> 92729478
+  master_key: sk-1234 # [OPTIONAL] Use to enforce auth on proxy. See - https://docs.litellm.ai/docs/proxy/virtual_keys