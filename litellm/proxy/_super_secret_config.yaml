model_list:
- litellm_params:
<<<<<<< HEAD
    api_base: http://0.0.0.0:8080
    api_key: my-fake-key
    model: openai/my-fake-model
  model_name: fake-openai-endpoint
router_settings:
  num_retries: 0
=======
    model: gpt-4
  model_name: gpt-4
- model_name: azure-mistral
  litellm_params:
    model: azure/mistral-large-latest
    api_base: https://Mistral-large-nmefg-serverless.eastus2.inference.ai.azure.com
    api_key: os.environ/AZURE_MISTRAL_API_KEY

# litellm_settings:
#   cache: True
>>>>>>> 07d8f189
<|MERGE_RESOLUTION|>--- conflicted
+++ resolved
@@ -1,21 +1,8 @@
 model_list:
 - litellm_params:
-<<<<<<< HEAD
     api_base: http://0.0.0.0:8080
     api_key: my-fake-key
     model: openai/my-fake-model
   model_name: fake-openai-endpoint
 router_settings:
-  num_retries: 0
-=======
-    model: gpt-4
-  model_name: gpt-4
-- model_name: azure-mistral
-  litellm_params:
-    model: azure/mistral-large-latest
-    api_base: https://Mistral-large-nmefg-serverless.eastus2.inference.ai.azure.com
-    api_key: os.environ/AZURE_MISTRAL_API_KEY
-
-# litellm_settings:
-#   cache: True
->>>>>>> 07d8f189
+  num_retries: 0